--- conflicted
+++ resolved
@@ -1,7 +1,11 @@
 {
   "compilerOptions": {
     "target": "es5",
-    "lib": ["dom", "dom.iterable", "esnext"],
+    "lib": [
+      "dom",
+      "dom.iterable",
+      "esnext"
+    ],
     "allowJs": true,
     "skipLibCheck": true,
     "esModuleInterop": true,
@@ -15,12 +19,6 @@
     "isolatedModules": true,
     "downlevelIteration": true,
     "noEmit": true,
-<<<<<<< HEAD
-    "jsx": "react-jsx",
-    "typeRoots": ["../../types"]
-  },
-  "include": ["src"]
-=======
     "jsx": "preserve",
     "typeRoots": [
       "../../types"
@@ -32,5 +30,4 @@
   "exclude": [
     "node_modules"
   ]
->>>>>>> f934ced8
 }