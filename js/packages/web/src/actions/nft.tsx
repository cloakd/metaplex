import {
  createAssociatedTokenAccountInstruction,
  createMint,
  createMetadata,
  programIds,
  notify,
  ENV,
  updateMetadata,
  createMasterEdition,
  sendTransactionWithRetry,
  Data,
  Creator,
  findProgramAddress,
<<<<<<< HEAD
  StringPublicKey,
  toPublicKey,
=======
  WalletSigner,
>>>>>>> 129bc3fd
} from '@oyster/common';
import React from 'react';
import { MintLayout, Token } from '@solana/spl-token';
import {
  Keypair,
  Connection,
  SystemProgram,
  TransactionInstruction,
} from '@solana/web3.js';
import crypto from 'crypto';
import { getAssetCostToStore } from '../utils/assets';
import { AR_SOL_HOLDER_ID } from '../utils/ids';
import BN from 'bn.js';
import { WalletNotConnectedError } from '@solana/wallet-adapter-base';
const RESERVED_TXN_MANIFEST = 'manifest.json';

interface IArweaveResult {
  error?: string;
  messages?: Array<{
    filename: string;
    status: 'success' | 'fail';
    transactionId?: string;
    error?: string;
  }>;
}

export const mintNFT = async (
  connection: Connection,
  wallet: WalletSigner,
  env: ENV,
  files: File[],
  metadata: {
    name: string;
    symbol: string;
    description: string;
    image: string | undefined;
    animation_url: string | undefined;
    external_url: string;
    properties: any;
    creators: Creator[] | null;
    sellerFeeBasisPoints: number;
  },
  maxSupply?: number,
): Promise<{
  metadataAccount: StringPublicKey;
} | void> => {
  if (!wallet.publicKey) return;

  const metadataContent = {
    name: metadata.name,
    symbol: metadata.symbol,
    description: metadata.description,
    seller_fee_basis_points: metadata.sellerFeeBasisPoints,
    image: metadata.image,
    animation_url: metadata.animation_url,
    external_url: metadata.external_url,
    properties: {
      ...metadata.properties,
      creators: metadata.creators?.map(creator => {
        return {
          address: creator.address,
          share: creator.share,
        };
      }),
    },
  };

  const realFiles: File[] = [
    ...files,
    new File([JSON.stringify(metadataContent)], 'metadata.json'),
  ];

  const { instructions: pushInstructions, signers: pushSigners } =
    await prepPayForFilesTxn(wallet, realFiles, metadata);

  const TOKEN_PROGRAM_ID = programIds().token;

  // Allocate memory for the account
  const mintRent = await connection.getMinimumBalanceForRentExemption(
    MintLayout.span,
  );
  // const accountRent = await connection.getMinimumBalanceForRentExemption(
  //   AccountLayout.span,
  // );

  // This owner is a temporary signer and owner of metadata we use to circumvent requesting signing
  // twice post Arweave. We store in an account (payer) and use it post-Arweave to update MD with new link
  // then give control back to the user.
  // const payer = new Account();
  const payerPublicKey = wallet.publicKey.toBase58();
  const instructions: TransactionInstruction[] = [...pushInstructions];
  const signers: Keypair[] = [...pushSigners];

  // This is only temporarily owned by wallet...transferred to program by createMasterEdition below
  const mintKey = createMint(
    instructions,
    wallet.publicKey,
    mintRent,
    0,
    // Some weird bug with phantom where it's public key doesnt mesh with data encode wellff
    toPublicKey(payerPublicKey),
    toPublicKey(payerPublicKey),
    signers,
  ).toBase58();

  const recipientKey = (
    await findProgramAddress(
      [
        wallet.publicKey.toBuffer(),
        programIds().token.toBuffer(),
        toPublicKey(mintKey).toBuffer(),
      ],
      programIds().associatedToken,
    )
  )[0];

  createAssociatedTokenAccountInstruction(
    instructions,
    toPublicKey(recipientKey),
    wallet.publicKey,
    wallet.publicKey,
    toPublicKey(mintKey),
  );

  const metadataAccount = await createMetadata(
    new Data({
      symbol: metadata.symbol,
      name: metadata.name,
      uri: ' '.repeat(64), // size of url for arweave
      sellerFeeBasisPoints: metadata.sellerFeeBasisPoints,
      creators: metadata.creators,
    }),
    payerPublicKey,
    mintKey,
    payerPublicKey,
    instructions,
    wallet.publicKey.toBase58(),
  );

  // TODO: enable when using payer account to avoid 2nd popup
  // const block = await connection.getRecentBlockhash('singleGossip');
  // instructions.push(
  //   SystemProgram.transfer({
  //     fromPubkey: wallet.publicKey,
  //     toPubkey: payerPublicKey,
  //     lamports: 0.5 * LAMPORTS_PER_SOL // block.feeCalculator.lamportsPerSignature * 3 + mintRent, // TODO
  //   }),
  // );

  const { txid } = await sendTransactionWithRetry(
    connection,
    wallet,
    instructions,
    signers,
  );

  try {
    await connection.confirmTransaction(txid, 'max');
  } catch {
    // ignore
  }

  // Force wait for max confirmations
  // await connection.confirmTransaction(txid, 'max');
  await connection.getParsedConfirmedTransaction(txid, 'confirmed');

  // this means we're done getting AR txn setup. Ship it off to ARWeave!
  const data = new FormData();

  const tags = realFiles.reduce(
    (acc: Record<string, Array<{ name: string; value: string }>>, f) => {
      acc[f.name] = [{ name: 'mint', value: mintKey }];
      return acc;
    },
    {},
  );
  data.append('tags', JSON.stringify(tags));
  data.append('transaction', txid);
  realFiles.map(f => data.append('file[]', f));

  // TODO: convert to absolute file name for image

  const result: IArweaveResult = await (
    await fetch(
      // TODO: add CNAME
      env.startsWith('mainnet-beta')
        ? 'https://us-central1-principal-lane-200702.cloudfunctions.net/uploadFileProd2'
        : 'https://us-central1-principal-lane-200702.cloudfunctions.net/uploadFile2',
      {
        method: 'POST',
        body: data,
      },
    )
  ).json();

  const metadataFile = result.messages?.find(
    m => m.filename === RESERVED_TXN_MANIFEST,
  );
  if (metadataFile?.transactionId && wallet.publicKey) {
    const updateInstructions: TransactionInstruction[] = [];
    const updateSigners: Keypair[] = [];

    // TODO: connect to testnet arweave
    const arweaveLink = `https://arweave.net/${metadataFile.transactionId}`;
    await updateMetadata(
      new Data({
        name: metadata.name,
        symbol: metadata.symbol,
        uri: arweaveLink,
        creators: metadata.creators,
        sellerFeeBasisPoints: metadata.sellerFeeBasisPoints,
      }),
      undefined,
      undefined,
      mintKey,
      payerPublicKey,
      updateInstructions,
      metadataAccount,
    );

    updateInstructions.push(
      Token.createMintToInstruction(
        TOKEN_PROGRAM_ID,
        toPublicKey(mintKey),
        toPublicKey(recipientKey),
        toPublicKey(payerPublicKey),
        [],
        1,
      ),
    );
    // // In this instruction, mint authority will be removed from the main mint, while
    // // minting authority will be maintained for the Printing mint (which we want.)
    await createMasterEdition(
      maxSupply !== undefined ? new BN(maxSupply) : undefined,
      mintKey,
      payerPublicKey,
      payerPublicKey,
      payerPublicKey,
      updateInstructions,
    );

    // TODO: enable when using payer account to avoid 2nd popup
    /*  if (maxSupply !== undefined)
      updateInstructions.push(
        setAuthority({
          target: authTokenAccount,
          currentAuthority: payerPublicKey,
          newAuthority: wallet.publicKey,
          authorityType: 'AccountOwner',
        }),
      );
*/
    // TODO: enable when using payer account to avoid 2nd popup
    // Note with refactoring this needs to switch to the updateMetadataAccount command
    // await transferUpdateAuthority(
    //   metadataAccount,
    //   payerPublicKey,
    //   wallet.publicKey,
    //   updateInstructions,
    // );

    const txid = await sendTransactionWithRetry(
      connection,
      wallet,
      updateInstructions,
      updateSigners,
    );

    notify({
      message: 'Art created on Solana',
      description: (
        <a href={arweaveLink} target="_blank" rel="noopener noreferrer">
          Arweave Link
        </a>
      ),
      type: 'success',
    });

    // TODO: refund funds

    // send transfer back to user
  }
  // TODO:
  // 1. Jordan: --- upload file and metadata to storage API
  // 2. pay for storage by hashing files and attaching memo for each file

  return { metadataAccount };
};

export const prepPayForFilesTxn = async (
  wallet: WalletSigner,
  files: File[],
  metadata: any,
): Promise<{
  instructions: TransactionInstruction[];
  signers: Keypair[];
}> => {
  const memo = programIds().memo;

  const instructions: TransactionInstruction[] = [];
  const signers: Keypair[] = [];

  if (wallet.publicKey)
    instructions.push(
      SystemProgram.transfer({
        fromPubkey: wallet.publicKey,
        toPubkey: AR_SOL_HOLDER_ID,
        lamports: await getAssetCostToStore(files),
      }),
    );

  for (let i = 0; i < files.length; i++) {
    const hashSum = crypto.createHash('sha256');
    hashSum.update(await files[i].text());
    const hex = hashSum.digest('hex');
    instructions.push(
      new TransactionInstruction({
        keys: [],
        programId: memo,
        data: Buffer.from(hex),
      }),
    );
  }

  return {
    instructions,
    signers,
  };
};<|MERGE_RESOLUTION|>--- conflicted
+++ resolved
@@ -11,12 +11,9 @@
   Data,
   Creator,
   findProgramAddress,
-<<<<<<< HEAD
   StringPublicKey,
   toPublicKey,
-=======
   WalletSigner,
->>>>>>> 129bc3fd
 } from '@oyster/common';
 import React from 'react';
 import { MintLayout, Token } from '@solana/spl-token';
@@ -30,7 +27,6 @@
 import { getAssetCostToStore } from '../utils/assets';
 import { AR_SOL_HOLDER_ID } from '../utils/ids';
 import BN from 'bn.js';
-import { WalletNotConnectedError } from '@solana/wallet-adapter-base';
 const RESERVED_TXN_MANIFEST = 'manifest.json';
 
 interface IArweaveResult {
@@ -45,7 +41,7 @@
 
 export const mintNFT = async (
   connection: Connection,
-  wallet: WalletSigner,
+  wallet: WalletSigner | undefined,
   env: ENV,
   files: File[],
   metadata: {
@@ -63,7 +59,7 @@
 ): Promise<{
   metadataAccount: StringPublicKey;
 } | void> => {
-  if (!wallet.publicKey) return;
+  if (!wallet?.publicKey) return;
 
   const metadataContent = {
     name: metadata.name,
