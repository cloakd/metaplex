--- conflicted
+++ resolved
@@ -12,13 +12,10 @@
   createAssociatedTokenAccountInstruction,
   MetadataKey,
   BidderMetadata,
-<<<<<<< HEAD
   toPublicKey,
-=======
   WalletSigner,
->>>>>>> 129bc3fd
 } from '@oyster/common';
-
+import { WalletNotConnectedError } from '@solana/wallet-adapter-base';
 import { AccountLayout, MintLayout } from '@solana/spl-token';
 import { AuctionView, AuctionViewItem } from '../hooks';
 import {
@@ -35,11 +32,6 @@
   setupRedeemParticipationInstructions,
   setupRedeemPrintingV2Instructions,
 } from './sendRedeemBid';
-<<<<<<< HEAD
-=======
-import { WinningConfigStateItem } from '../models/metaplex/deprecatedStates';
-import { WalletNotConnectedError } from '@solana/wallet-adapter-base';
->>>>>>> 129bc3fd
 const { createTokenAccount } = actions;
 
 export async function findEligibleParticipationBidsForRedemption(
