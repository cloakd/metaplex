--- conflicted
+++ resolved
@@ -33,11 +33,7 @@
   MetadataKey,
   StringPublicKey,
 } from '@oyster/common';
-<<<<<<< HEAD
-import { Connection, LAMPORTS_PER_SOL, PublicKey } from '@solana/web3.js';
-=======
 import { Connection, LAMPORTS_PER_SOL } from '@solana/web3.js';
->>>>>>> f934ced8
 import { MintLayout } from '@solana/spl-token';
 import { useHistory, useParams } from 'react-router-dom';
 import { capitalize } from 'lodash';
