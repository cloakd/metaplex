import React, { useEffect, useState } from 'react';
import {
  Divider,
  Steps,
  Row,
  Button,
  Col,
  Input,
  Statistic,
  Progress,
  Spin,
  Radio,
  Card,
  Select,
  Checkbox,
} from 'antd';
import { ArtCard } from './../../components/ArtCard';
import { QUOTE_MINT } from './../../constants';
import { Confetti } from './../../components/Confetti';
import { ArtSelector } from './artSelector';
import {
  MAX_METADATA_LEN,
  useConnection,
  WinnerLimit,
  WinnerLimitType,
  toLamports,
  useMint,
  Creator,
  PriceFloor,
  PriceFloorType,
  IPartialCreateAuctionArgs,
  MetadataKey,
  StringPublicKey,
} from '@oyster/common';
<<<<<<< HEAD
import { Connection, LAMPORTS_PER_SOL } from '@solana/web3.js';
=======
import { useWallet } from '@solana/wallet-adapter-react';
import { Connection, LAMPORTS_PER_SOL, PublicKey } from '@solana/web3.js';
>>>>>>> 129bc3fd
import { MintLayout } from '@solana/spl-token';
import { useHistory, useParams } from 'react-router-dom';
import { capitalize } from 'lodash';
import {
  WinningConfigType,
  AmountRange,
} from '../../models/metaplex';
import moment from 'moment';
import {
  createAuctionManager,
  SafetyDepositDraft,
} from '../../actions/createAuctionManager';
import BN from 'bn.js';
import { constants } from '@oyster/common';
import { DateTimePicker } from '../../components/DateTimePicker';
import { AmountLabel } from '../../components/AmountLabel';
import { useMeta } from '../../contexts';
import useWindowDimensions from '../../utils/layout';
import { PlusCircleOutlined } from '@ant-design/icons';
import { SystemProgram } from '@solana/web3.js';

const { Option } = Select;
const { Step } = Steps;
const { ZERO } = constants;

export enum AuctionCategory {
  Limited,
  Single,
  Open,
  Tiered,
}

interface TierDummyEntry {
  safetyDepositBoxIndex: number;
  amount: number;
  winningConfigType: WinningConfigType;
}

interface Tier {
  items: (TierDummyEntry | {})[];
  winningSpots: number[];
}
interface TieredAuctionState {
  items: SafetyDepositDraft[];
  tiers: Tier[];
  participationNFT?: SafetyDepositDraft;
}

export interface AuctionState {
  // Min price required for the item to sell
  reservationPrice: number;

  // listed NFTs
  items: SafetyDepositDraft[];
  participationNFT?: SafetyDepositDraft;
  participationFixedPrice?: number;
  // number of editions for this auction (only applicable to limited edition)
  editions?: number;

  // date time when auction should start UTC+0
  startDate?: Date;

  // suggested date time when auction should end UTC+0
  endDate?: Date;

  //////////////////
  category: AuctionCategory;
  saleType?: 'auction' | 'sale';

  price?: number;
  priceFloor?: number;
  priceTick?: number;

  startSaleTS?: number;
  startListTS?: number;
  endTS?: number;

  auctionDuration?: number;
  auctionDurationType?: 'days' | 'hours' | 'minutes';
  gapTime?: number;
  gapTimeType?: 'days' | 'hours' | 'minutes';
  tickSizeEndingPhase?: number;

  spots?: number;
  tiers?: Array<Tier>;

  winnersCount: number;
}

export const AuctionCreateView = () => {
  const connection = useConnection();
  const wallet = useWallet();
  const { whitelistedCreatorsByCreator } = useMeta();
  const { step_param }: { step_param: string } = useParams();
  const history = useHistory();
  const mint = useMint(QUOTE_MINT);
  const { width } = useWindowDimensions();

  const [step, setStep] = useState<number>(0);
  const [stepsVisible, setStepsVisible] = useState<boolean>(true);
<<<<<<< HEAD
  const [auctionObj, setAuctionObj] = useState<
    | {
        vault: StringPublicKey;
        auction: StringPublicKey;
        auctionManager: StringPublicKey;
      }
    | undefined
  >(undefined);
=======
  const [auctionObj, setAuctionObj] =
    useState<
      | {
          vault: PublicKey;
          auction: PublicKey;
          auctionManager: PublicKey;
        }
      | undefined
    >(undefined);
>>>>>>> 129bc3fd
  const [attributes, setAttributes] = useState<AuctionState>({
    reservationPrice: 0,
    items: [],
    category: AuctionCategory.Open,
    saleType: 'auction',
    auctionDurationType: 'minutes',
    gapTimeType: 'minutes',
    winnersCount: 1,
    startSaleTS: undefined,
    startListTS: undefined,
  });

  const [tieredAttributes, setTieredAttributes] = useState<TieredAuctionState>({
    items: [],
    tiers: [],
  });

  useEffect(() => {
    if (step_param) setStep(parseInt(step_param));
    else gotoNextStep(0);
  }, [step_param]);

  const gotoNextStep = (_step?: number) => {
    const nextStep = _step === undefined ? step + 1 : _step;
    history.push(`/auction/create/${nextStep.toString()}`);
  };

  const createAuction = async () => {
    let winnerLimit: WinnerLimit;
    if (attributes.category === AuctionCategory.Open) {
      if (
        attributes.items.length > 0 &&
        attributes.items[0].participationConfig
      ) {
        attributes.items[0].participationConfig.fixedPrice = new BN(
          toLamports(attributes.participationFixedPrice, mint) || 0,
        );
      }
      winnerLimit = new WinnerLimit({
        type: WinnerLimitType.Unlimited,
        usize: ZERO,
      });
    } else if (
      attributes.category === AuctionCategory.Limited ||
      attributes.category === AuctionCategory.Single
    ) {
      if (attributes.items.length > 0) {
        const item = attributes.items[0];
        if (
          attributes.category == AuctionCategory.Single &&
          item.masterEdition
        ) {
<<<<<<< HEAD
          item.winningConfigType =
            item.metadata.info.updateAuthority ===
            (wallet?.publicKey || SystemProgram.programId).toBase58()
=======
          item.winningConfigType = item.metadata.info.updateAuthority.equals(
            wallet.publicKey || SystemProgram.programId,
          )
>>>>>>> 129bc3fd
            ? WinningConfigType.FullRightsTransfer
            : WinningConfigType.TokenOnlyTransfer;
        }
        item.amountRanges = [
          new AmountRange({
            amount: new BN(1),
            length:
              attributes.category === AuctionCategory.Single
                ? new BN(1)
                : new BN(attributes.editions || 1),
          }),
        ];
      }
      winnerLimit = new WinnerLimit({
        type: WinnerLimitType.Capped,
        usize:
          attributes.category === AuctionCategory.Single
            ? new BN(1)
            : new BN(attributes.editions || 1),
      });

      if (
        attributes.participationNFT &&
        attributes.participationNFT.participationConfig
      ) {
        attributes.participationNFT.participationConfig.fixedPrice = new BN(
          toLamports(attributes.participationFixedPrice, mint) || 0,
        );
      }
    } else {
      const tiers = tieredAttributes.tiers;
      tiers.forEach(
        c =>
          (c.items = c.items.filter(
            i => (i as TierDummyEntry).winningConfigType !== undefined,
          )),
      );
      let filteredTiers = tiers.filter(
        i => i.items.length > 0 && i.winningSpots.length > 0,
      );

      tieredAttributes.items.forEach((config, index) => {
        let ranges: AmountRange[] = [];
        filteredTiers.forEach(tier => {
          const tierRangeLookup: Record<number, AmountRange> = {};
          const tierRanges: AmountRange[] = [];
          const item = tier.items.find(
            i => (i as TierDummyEntry).safetyDepositBoxIndex == index,
          );

          if (item) {
            config.winningConfigType = (
              item as TierDummyEntry
            ).winningConfigType;
            const sorted = tier.winningSpots.sort();
            sorted.forEach((spot, i) => {
              if (tierRangeLookup[spot - 1]) {
                tierRangeLookup[spot] = tierRangeLookup[spot - 1];
                tierRangeLookup[spot].length = tierRangeLookup[spot].length.add(
                  new BN(1),
                );
              } else {
                tierRangeLookup[spot] = new AmountRange({
                  amount: new BN((item as TierDummyEntry).amount),
                  length: new BN(1),
                });
                // If the first spot with anything is winner spot 1, you want a section of 0 covering winning
                // spot 0.
                // If we have a gap, we want a gap area covered with zeroes.
                const zeroLength = i - 1 > 0 ? spot - sorted[i - 1] - 1 : spot;
                if (zeroLength > 0) {
                  tierRanges.push(
                    new AmountRange({
                      amount: new BN(0),
                      length: new BN(zeroLength),
                    }),
                  );
                }
                tierRanges.push(tierRangeLookup[spot]);
              }
            });
            // Ok now we have combined ranges from this tier range. Now we merge them into the ranges
            // at the top level.
            let oldRanges = ranges;
            ranges = [];
            let oldRangeCtr = 0,
              tierRangeCtr = 0;

            while (
              oldRangeCtr < oldRanges.length ||
              tierRangeCtr < tierRanges.length
            ) {
              let toAdd = new BN(0);
              if (
                tierRangeCtr < tierRanges.length &&
                tierRanges[tierRangeCtr].amount.gt(new BN(0))
              ) {
                toAdd = tierRanges[tierRangeCtr].amount;
              }

              if (oldRangeCtr == oldRanges.length) {
                ranges.push(
                  new AmountRange({
                    amount: toAdd,
                    length: tierRanges[tierRangeCtr].length,
                  }),
                );
                tierRangeCtr++;
              } else if (tierRangeCtr == tierRanges.length) {
                ranges.push(oldRanges[oldRangeCtr]);
                oldRangeCtr++;
              } else if (
                oldRanges[oldRangeCtr].length.gt(
                  tierRanges[tierRangeCtr].length,
                )
              ) {
                oldRanges[oldRangeCtr].length = oldRanges[
                  oldRangeCtr
                ].length.sub(tierRanges[tierRangeCtr].length);

                ranges.push(
                  new AmountRange({
                    amount: oldRanges[oldRangeCtr].amount.add(toAdd),
                    length: tierRanges[tierRangeCtr].length,
                  }),
                );

                tierRangeCtr += 1;
                // dont increment oldRangeCtr since i still have length to give
              } else if (
                tierRanges[tierRangeCtr].length.gt(
                  oldRanges[oldRangeCtr].length,
                )
              ) {
                tierRanges[tierRangeCtr].length = tierRanges[
                  tierRangeCtr
                ].length.sub(oldRanges[oldRangeCtr].length);

                ranges.push(
                  new AmountRange({
                    amount: oldRanges[oldRangeCtr].amount.add(toAdd),
                    length: oldRanges[oldRangeCtr].length,
                  }),
                );

                oldRangeCtr += 1;
                // dont increment tierRangeCtr since they still have length to give
              } else if (
                tierRanges[tierRangeCtr].length.eq(
                  oldRanges[oldRangeCtr].length,
                )
              ) {
                ranges.push(
                  new AmountRange({
                    amount: oldRanges[oldRangeCtr].amount.add(toAdd),
                    length: oldRanges[oldRangeCtr].length,
                  }),
                );
                // Move them both in this degen case
                oldRangeCtr++;
                tierRangeCtr++;
              }
            }
          }
        });
        console.log('Ranges');
        config.amountRanges = ranges;
      });

      winnerLimit = new WinnerLimit({
        type: WinnerLimitType.Capped,
        usize: new BN(attributes.winnersCount),
      });
      if (
        attributes.participationNFT &&
        attributes.participationNFT.participationConfig
      ) {
        attributes.participationNFT.participationConfig.fixedPrice = new BN(
          toLamports(attributes.participationFixedPrice, mint) || 0,
        );
      }
      console.log('Tiered settings', tieredAttributes.items);
    }

    const auctionSettings: IPartialCreateAuctionArgs = {
      winners: winnerLimit,
      endAuctionAt: new BN(
        (attributes.auctionDuration || 0) *
          (attributes.auctionDurationType == 'days'
            ? 60 * 60 * 24 // 1 day in seconds
            : attributes.auctionDurationType == 'hours'
            ? 60 * 60 // 1 hour in seconds
            : 60), // 1 minute in seconds
      ), // endAuctionAt is actually auction duration, poorly named, in seconds
      auctionGap: new BN(
        (attributes.gapTime || 0) *
          (attributes.gapTimeType == 'days'
            ? 60 * 60 * 24 // 1 day in seconds
            : attributes.gapTimeType == 'hours'
            ? 60 * 60 // 1 hour in seconds
            : 60), // 1 minute in seconds
      ),
      priceFloor: new PriceFloor({
        type: attributes.priceFloor
          ? PriceFloorType.Minimum
          : PriceFloorType.None,
        minPrice: new BN((attributes.priceFloor || 0) * LAMPORTS_PER_SOL),
      }),
      tokenMint: QUOTE_MINT.toBase58(),
      gapTickSizePercentage: attributes.tickSizeEndingPhase || null,
      tickSize: attributes.priceTick
        ? new BN(attributes.priceTick * LAMPORTS_PER_SOL)
        : null,
    };

    const _auctionObj = await createAuctionManager(
      connection,
      wallet,
      whitelistedCreatorsByCreator,
      auctionSettings,
      attributes.category === AuctionCategory.Open
        ? []
        : attributes.category !== AuctionCategory.Tiered
        ? attributes.items
        : tieredAttributes.items,
      attributes.category === AuctionCategory.Open
        ? attributes.items[0]
        : attributes.participationNFT,
      QUOTE_MINT.toBase58(),
    );
    setAuctionObj(_auctionObj);
  };

  const categoryStep = (
    <CategoryStep
      confirm={(category: AuctionCategory) => {
        setAttributes({
          ...attributes,
          category,
        });
        gotoNextStep();
      }}
    />
  );

  const copiesStep = (
    <CopiesStep
      attributes={attributes}
      setAttributes={setAttributes}
      confirm={() => gotoNextStep()}
    />
  );

  const winnersStep = (
    <NumberOfWinnersStep
      attributes={attributes}
      setAttributes={setAttributes}
      confirm={() => gotoNextStep()}
    />
  );

  const typeStep = (
    <SaleTypeStep
      attributes={attributes}
      setAttributes={setAttributes}
      confirm={() => gotoNextStep()}
    />
  );

  const priceStep = (
    <PriceStep
      attributes={attributes}
      setAttributes={setAttributes}
      confirm={() => gotoNextStep()}
    />
  );

  const initialStep = (
    <InitialPhaseStep
      attributes={attributes}
      setAttributes={setAttributes}
      confirm={() => gotoNextStep()}
    />
  );

  const endingStep = (
    <EndingPhaseStep
      attributes={attributes}
      setAttributes={setAttributes}
      confirm={() => gotoNextStep()}
    />
  );

  const participationStep = (
    <ParticipationStep
      attributes={attributes}
      setAttributes={setAttributes}
      confirm={() => gotoNextStep()}
    />
  );

  const tierTableStep = (
    <TierTableStep
      attributes={tieredAttributes}
      setAttributes={setTieredAttributes}
      maxWinners={attributes.winnersCount}
      confirm={() => gotoNextStep()}
    />
  );

  const reviewStep = (
    <ReviewStep
      attributes={attributes}
      setAttributes={setAttributes}
      confirm={() => {
        setStepsVisible(false);
        gotoNextStep();
      }}
      connection={connection}
    />
  );

  const waitStep = (
    <WaitingStep createAuction={createAuction} confirm={() => gotoNextStep()} />
  );

  const congratsStep = <Congrats auction={auctionObj} />;

  const stepsByCategory = {
    [AuctionCategory.Limited]: [
      ['Category', categoryStep],
      ['Copies', copiesStep],
      ['Sale Type', typeStep],
      ['Price', priceStep],
      ['Initial Phase', initialStep],
      ['Ending Phase', endingStep],
      ['Participation NFT', participationStep],
      ['Review', reviewStep],
      ['Publish', waitStep],
      [undefined, congratsStep],
    ],
    [AuctionCategory.Single]: [
      ['Category', categoryStep],
      ['Copies', copiesStep],
      ['Price', priceStep],
      ['Initial Phase', initialStep],
      ['Ending Phase', endingStep],
      ['Participation NFT', participationStep],
      ['Review', reviewStep],
      ['Publish', waitStep],
      [undefined, congratsStep],
    ],
    [AuctionCategory.Open]: [
      ['Category', categoryStep],
      ['Copies', copiesStep],
      ['Price', priceStep],
      ['Initial Phase', initialStep],
      ['Ending Phase', endingStep],
      ['Review', reviewStep],
      ['Publish', waitStep],
      [undefined, congratsStep],
    ],
    [AuctionCategory.Tiered]: [
      ['Category', categoryStep],
      ['Winners', winnersStep],
      ['Tiers', tierTableStep],
      ['Price', priceStep],
      ['Initial Phase', initialStep],
      ['Ending Phase', endingStep],
      ['Participation NFT', participationStep],
      ['Review', reviewStep],
      ['Publish', waitStep],
      [undefined, congratsStep],
    ],
  };

  return (
    <>
      <Row style={{ paddingTop: 50 }}>
        {stepsVisible && (
          <Col span={24} md={4}>
            <Steps
              progressDot
              direction={width < 768 ? 'horizontal' : 'vertical'}
              current={step}
              style={{
                width: 'fit-content',
                margin: '0 auto 30px auto',
                overflowX: 'auto',
                maxWidth: '100%',
              }}
            >
              {stepsByCategory[attributes.category]
                .filter(_ => !!_[0])
                .map((step, idx) => (
                  <Step title={step[0]} key={idx} />
                ))}
            </Steps>
          </Col>
        )}
        <Col span={24} {...(stepsVisible ? { md: 20 } : { md: 24 })}>
          {stepsByCategory[attributes.category][step][1]}
          {0 < step && stepsVisible && (
            <div style={{ margin: 'auto', width: 'fit-content' }}>
              <Button onClick={() => gotoNextStep(step - 1)}>Back</Button>
            </div>
          )}
        </Col>
      </Row>
    </>
  );
};

const CategoryStep = (props: {
  confirm: (category: AuctionCategory) => void;
}) => {
  const { width } = useWindowDimensions();
  return (
    <>
      <Row className="call-to-action">
        <h2>List an item</h2>
        <p>
          First time listing on Metaplex? <a>Read our sellers' guide.</a>
        </p>
      </Row>
      <Row justify={width < 768 ? 'center' : 'start'}>
        <Col>
          <Row>
            <Button
              className="type-btn"
              size="large"
              onClick={() => props.confirm(AuctionCategory.Limited)}
            >
              <div>
                <div>Limited Edition</div>
                <div className="type-btn-description">
                  Sell a limited copy or copies of a single Master NFT
                </div>
              </div>
            </Button>
          </Row>
          <Row>
            <Button
              className="type-btn"
              size="large"
              onClick={() => props.confirm(AuctionCategory.Open)}
            >
              <div>
                <div>Open Edition</div>
                <div className="type-btn-description">
                  Sell unlimited copies of a single Master NFT
                </div>
              </div>
            </Button>
          </Row>
          <Row>
            <Button
              className="type-btn"
              size="large"
              onClick={() => props.confirm(AuctionCategory.Tiered)}
            >
              <div>
                <div>Tiered Auction</div>
                <div className="type-btn-description">
                  Participants get unique rewards based on their leaderboard
                  rank
                </div>
              </div>
            </Button>
          </Row>
          <Row>
            <Button
              className="type-btn"
              size="large"
              onClick={() => props.confirm(AuctionCategory.Single)}
            >
              <div>
                <div>Sell an Existing Item</div>
                <div className="type-btn-description">
                  Sell an existing item in your NFT collection, including Master
                  NFTs
                </div>
              </div>
            </Button>
          </Row>
        </Col>
      </Row>
    </>
  );
};

const CopiesStep = (props: {
  attributes: AuctionState;
  setAttributes: (attr: AuctionState) => void;
  confirm: () => void;
}) => {
  let artistFilter = (i: SafetyDepositDraft) =>
    !(i.metadata.info.data.creators || []).find((c: Creator) => !c.verified);
  let filter: (i: SafetyDepositDraft) => boolean = (i: SafetyDepositDraft) =>
    true;
  if (props.attributes.category === AuctionCategory.Limited) {
    filter = (i: SafetyDepositDraft) =>
      !!i.masterEdition && !!i.masterEdition.info.maxSupply;
  } else if (props.attributes.category === AuctionCategory.Open) {
    filter = (i: SafetyDepositDraft) =>
      !!(
        i.masterEdition &&
        (i.masterEdition.info.maxSupply === undefined ||
          i.masterEdition.info.maxSupply === null)
      );
  }

  let overallFilter = (i: SafetyDepositDraft) => filter(i) && artistFilter(i);

  return (
    <>
      <Row className="call-to-action" style={{ marginBottom: 0 }}>
        <h2>Select which item to sell</h2>
        <p style={{ fontSize: '1.2rem' }}>
          Select the item(s) that you want to list.
        </p>
      </Row>
      <Row className="content-action">
        <Col xl={24}>
          <ArtSelector
            filter={overallFilter}
            selected={props.attributes.items}
            setSelected={items => {
              props.setAttributes({ ...props.attributes, items });
            }}
            allowMultiple={false}
          >
            Select NFT
          </ArtSelector>
          {props.attributes.category === AuctionCategory.Limited && (
            <label className="action-field">
              <span className="field-title">
                How many copies do you want to create?
              </span>
              <span className="field-info">
                Each copy will be given unique edition number e.g. 1 of 30
              </span>
              <Input
                autoFocus
                className="input"
                placeholder="Enter number of copies sold"
                allowClear
                onChange={info =>
                  props.setAttributes({
                    ...props.attributes,
                    editions: parseInt(info.target.value),
                  })
                }
              />
            </label>
          )}
        </Col>
      </Row>
      <Row>
        <Button
          type="primary"
          size="large"
          onClick={() => {
            props.confirm();
          }}
          className="action-btn"
        >
          Continue to Terms
        </Button>
      </Row>
    </>
  );
};

const NumberOfWinnersStep = (props: {
  attributes: AuctionState;
  setAttributes: (attr: AuctionState) => void;
  confirm: () => void;
}) => {
  return (
    <>
      <Row className="call-to-action">
        <h2>Tiered Auction</h2>
        <p>Create a Tiered Auction</p>
      </Row>
      <Row className="content-action">
        <Col className="section" xl={24}>
          <label className="action-field">
            <span className="field-title">
              How many participants can win the auction?
            </span>
            <span className="field-info">
              This is the number of spots in the leaderboard.
            </span>
            <Input
              type="number"
              autoFocus
              className="input"
              placeholder="Number of spots in the leaderboard"
              onChange={info =>
                props.setAttributes({
                  ...props.attributes,
                  winnersCount: parseInt(info.target.value),
                })
              }
            />
          </label>
        </Col>
      </Row>
      <Row>
        <Button
          type="primary"
          size="large"
          onClick={props.confirm}
          className="action-btn"
        >
          Continue
        </Button>
      </Row>
    </>
  );
};

const SaleTypeStep = (props: {
  attributes: AuctionState;
  setAttributes: (attr: AuctionState) => void;
  confirm: () => void;
}) => {
  return (
    <>
      <Row className="call-to-action">
        <h2>Sale Type</h2>
        <p>Sell a limited copy or copies of a single Master NFT.</p>
      </Row>
      <Row className="content-action">
        <Col className="section" xl={24}>
          <label className="action-field">
            <span className="field-title">
              How do you want to sell your NFT(s)?
            </span>
            <Radio.Group
              defaultValue={props.attributes.saleType}
              onChange={info =>
                props.setAttributes({
                  ...props.attributes,
                  saleType: info.target.value,
                })
              }
            >
              <Radio className="radio-field" value="auction">
                Auction
              </Radio>
              <div className="radio-subtitle">
                Allow bidding on your NFT(s).
              </div>
            </Radio.Group>
          </label>
        </Col>
      </Row>
      <Row>
        <Button
          type="primary"
          size="large"
          onClick={props.confirm}
          className="action-btn"
        >
          Continue
        </Button>
      </Row>
    </>
  );
};

const PriceStep = (props: {
  attributes: AuctionState;
  setAttributes: (attr: AuctionState) => void;
  confirm: () => void;
}) => {
  return (
    <>
      {props.attributes.saleType === 'auction' ? (
        <PriceAuction {...props} />
      ) : (
        <PriceSale {...props} />
      )}
    </>
  );
};

const PriceSale = (props: {
  attributes: AuctionState;
  setAttributes: (attr: AuctionState) => void;
  confirm: () => void;
}) => {
  return (
    <>
      <Row className="call-to-action">
        <h2>Price</h2>
        <p>Set the price for your auction.</p>
      </Row>
      <Row className="content-action">
        <label className="action-field">
          <span className="field-title">Sale price</span>
          <span className="field-info">
            This is the starting bid price for your auction.
          </span>
          <Input
            type="number"
            min={0}
            autoFocus
            className="input"
            placeholder="Price"
            prefix="◎"
            suffix="SOL"
            onChange={info =>
              props.setAttributes({
                ...props.attributes,
                price: parseFloat(info.target.value) || undefined,
              })
            }
          />
        </label>
      </Row>
      <Row>
        <Button
          type="primary"
          size="large"
          onClick={props.confirm}
          className="action-btn"
        >
          Continue
        </Button>
      </Row>
    </>
  );
};

const PriceAuction = (props: {
  attributes: AuctionState;
  setAttributes: (attr: AuctionState) => void;
  confirm: () => void;
}) => {
  return (
    <>
      <Row className="call-to-action">
        <h2>Price</h2>
        <p>Set the price for your auction.</p>
      </Row>
      <Row className="content-action">
        <Col className="section" xl={24}>
          {props.attributes.category === AuctionCategory.Open && (
            <label className="action-field">
              <span className="field-title">Price</span>
              <span className="field-info">
                This is the fixed price that everybody will pay for your
                Participation NFT.
              </span>
              <Input
                type="number"
                min={0}
                autoFocus
                className="input"
                placeholder="Fixed Price"
                prefix="◎"
                suffix="SOL"
                onChange={info =>
                  props.setAttributes({
                    ...props.attributes,
                    // Do both, since we know this is the only item being sold.
                    participationFixedPrice: parseFloat(info.target.value),
                    priceFloor: parseFloat(info.target.value),
                  })
                }
              />
            </label>
          )}
          {props.attributes.category !== AuctionCategory.Open && (
            <label className="action-field">
              <span className="field-title">Price Floor</span>
              <span className="field-info">
                This is the starting bid price for your auction.
              </span>
              <Input
                type="number"
                min={0}
                autoFocus
                className="input"
                placeholder="Price"
                prefix="◎"
                suffix="SOL"
                onChange={info =>
                  props.setAttributes({
                    ...props.attributes,
                    priceFloor: parseFloat(info.target.value),
                  })
                }
              />
            </label>
          )}
          <label className="action-field">
            <span className="field-title">Tick Size</span>
            <span className="field-info">
              All bids must fall within this price increment.
            </span>
            <Input
              type="number"
              min={0}
              className="input"
              placeholder="Tick size in SOL"
              prefix="◎"
              suffix="SOL"
              onChange={info =>
                props.setAttributes({
                  ...props.attributes,
                  priceTick: parseFloat(info.target.value),
                })
              }
            />
          </label>
        </Col>
      </Row>
      <Row>
        <Button
          type="primary"
          size="large"
          onClick={props.confirm}
          className="action-btn"
        >
          Continue
        </Button>
      </Row>
    </>
  );
};

const InitialPhaseStep = (props: {
  attributes: AuctionState;
  setAttributes: (attr: AuctionState) => void;
  confirm: () => void;
}) => {
  const [startNow, setStartNow] = useState<boolean>(true);
  const [listNow, setListNow] = useState<boolean>(true);

  const [saleMoment, setSaleMoment] = useState<moment.Moment | undefined>(
    props.attributes.startSaleTS
      ? moment.unix(props.attributes.startSaleTS)
      : undefined,
  );
  const [listMoment, setListMoment] = useState<moment.Moment | undefined>(
    props.attributes.startListTS
      ? moment.unix(props.attributes.startListTS)
      : undefined,
  );

  useEffect(() => {
    props.setAttributes({
      ...props.attributes,
      startSaleTS: saleMoment && saleMoment.unix(),
    });
  }, [saleMoment]);

  useEffect(() => {
    props.setAttributes({
      ...props.attributes,
      startListTS: listMoment && listMoment.unix(),
    });
  }, [listMoment]);

  useEffect(() => {
    if (startNow) {
      setSaleMoment(undefined);
      setListNow(true);
    } else {
      setSaleMoment(moment());
    }
  }, [startNow]);

  useEffect(() => {
    if (listNow) setListMoment(undefined);
    else setListMoment(moment());
  }, [listNow]);

  return (
    <>
      <Row className="call-to-action">
        <h2>Initial Phase</h2>
        <p>Set the terms for your {props.attributes.saleType}.</p>
      </Row>
      <Row className="content-action">
        <Col className="section" xl={24}>
          <label className="action-field">
            <span className="field-title">
              When do you want the {props.attributes.saleType} to begin?
            </span>
            <Radio.Group
              defaultValue="now"
              onChange={info => setStartNow(info.target.value === 'now')}
            >
              <Radio className="radio-field" value="now">
                Immediately
              </Radio>
              <div className="radio-subtitle">
                Participants can buy the NFT as soon as you finish setting up
                the auction.
              </div>
              <Radio className="radio-field" value="later">
                At a specified date
              </Radio>
              <div className="radio-subtitle">
                Participants can start buying the NFT at a specified date.
              </div>
            </Radio.Group>
          </label>

          {!startNow && (
            <>
              <label className="action-field">
                <span className="field-title">
                  {capitalize(props.attributes.saleType)} Start Date
                </span>
                {saleMoment && (
                  <DateTimePicker
                    momentObj={saleMoment}
                    setMomentObj={setSaleMoment}
                    datePickerProps={{
                      disabledDate: (current: moment.Moment) =>
                        current && current < moment().endOf('day'),
                    }}
                  />
                )}
              </label>

              <label className="action-field">
                <span className="field-title">
                  When do you want the listing to go live?
                </span>
                <Radio.Group
                  defaultValue="now"
                  onChange={info => setListNow(info.target.value === 'now')}
                >
                  <Radio
                    className="radio-field"
                    value="now"
                    defaultChecked={true}
                  >
                    Immediately
                  </Radio>
                  <div className="radio-subtitle">
                    Participants will be able to view the listing with a
                    countdown to the start date as soon as you finish setting up
                    the sale.
                  </div>
                  <Radio className="radio-field" value="later">
                    At a specified date
                  </Radio>
                  <div className="radio-subtitle">
                    Participants will be able to view the listing with a
                    countdown to the start date at the specified date.
                  </div>
                </Radio.Group>
              </label>

              {!listNow && (
                <label className="action-field">
                  <span className="field-title">Preview Start Date</span>
                  {listMoment && (
                    <DateTimePicker
                      momentObj={listMoment}
                      setMomentObj={setListMoment}
                      datePickerProps={{
                        disabledDate: (current: moment.Moment) =>
                          current &&
                          saleMoment &&
                          (current < moment().endOf('day') ||
                            current > saleMoment),
                      }}
                    />
                  )}
                </label>
              )}
            </>
          )}
        </Col>
      </Row>
      <Row>
        <Button
          type="primary"
          size="large"
          onClick={props.confirm}
          className="action-btn"
        >
          Continue
        </Button>
      </Row>
    </>
  );
};

const EndingPhaseStep = (props: {
  attributes: AuctionState;
  setAttributes: (attr: AuctionState) => void;
  confirm: () => void;
}) => {
  return (
    <>
      {props.attributes.saleType === 'auction' ? (
        <EndingPhaseAuction {...props} />
      ) : (
        <EndingPhaseSale {...props} />
      )}
    </>
  );
};

const EndingPhaseAuction = (props: {
  attributes: AuctionState;
  setAttributes: (attr: AuctionState) => void;
  confirm: () => void;
}) => {
  return (
    <>
      <Row className="call-to-action">
        <h2>Ending Phase</h2>
        <p>Set the terms for your auction.</p>
      </Row>
      <Row className="content-action">
        <Col className="section" xl={24}>
          <div className="action-field">
            <span className="field-title">Auction Duration</span>
            <span className="field-info">
              This is how long the auction will last for.
            </span>
            <Input
              addonAfter={
                <Select
                  defaultValue={props.attributes.auctionDurationType}
                  onChange={value =>
                    props.setAttributes({
                      ...props.attributes,
                      auctionDurationType: value,
                    })
                  }
                >
                  <Option value="minutes">Minutes</Option>
                  <Option value="hours">Hours</Option>
                  <Option value="days">Days</Option>
                </Select>
              }
              autoFocus
              type="number"
              className="input"
              placeholder="Set the auction duration"
              onChange={info =>
                props.setAttributes({
                  ...props.attributes,
                  auctionDuration: parseInt(info.target.value),
                })
              }
            />
          </div>

          <div className="action-field">
            <span className="field-title">Gap Time</span>
            <span className="field-info">
              The final phase of the auction will begin when there is this much
              time left on the countdown. Any bids placed during the final phase
              will extend the end time by this same duration.
            </span>
            <Input
              addonAfter={
                <Select
                  defaultValue={props.attributes.gapTimeType}
                  onChange={value =>
                    props.setAttributes({
                      ...props.attributes,
                      gapTimeType: value,
                    })
                  }
                >
                  <Option value="minutes">Minutes</Option>
                  <Option value="hours">Hours</Option>
                  <Option value="days">Days</Option>
                </Select>
              }
              type="number"
              className="input"
              placeholder="Set the gap time"
              onChange={info =>
                props.setAttributes({
                  ...props.attributes,
                  gapTime: parseInt(info.target.value),
                })
              }
            />
          </div>

          <label className="action-field">
            <span className="field-title">Tick Size for Ending Phase</span>
            <span className="field-info">
              In order for winners to move up in the auction, they must place a
              bid that’s at least this percentage higher than the next highest
              bid.
            </span>
            <Input
              type="number"
              className="input"
              placeholder="Percentage"
              suffix="%"
              onChange={info =>
                props.setAttributes({
                  ...props.attributes,
                  tickSizeEndingPhase: parseInt(info.target.value),
                })
              }
            />
          </label>
        </Col>
      </Row>
      <Row>
        <Button
          type="primary"
          size="large"
          onClick={props.confirm}
          className="action-btn"
        >
          Continue
        </Button>
      </Row>
    </>
  );
};

const EndingPhaseSale = (props: {
  attributes: AuctionState;
  setAttributes: (attr: AuctionState) => void;
  confirm: () => void;
}) => {
  const startMoment = props.attributes.startSaleTS
    ? moment.unix(props.attributes.startSaleTS)
    : moment();
  const [untilSold, setUntilSold] = useState<boolean>(true);
  const [endMoment, setEndMoment] = useState<moment.Moment | undefined>(
    props.attributes.endTS ? moment.unix(props.attributes.endTS) : undefined,
  );

  useEffect(() => {
    props.setAttributes({
      ...props.attributes,
      endTS: endMoment && endMoment.unix(),
    });
  }, [endMoment]);

  useEffect(() => {
    if (untilSold) setEndMoment(undefined);
    else setEndMoment(startMoment);
  }, [untilSold]);

  return (
    <>
      <Row className="call-to-action">
        <h2>Ending Phase</h2>
        <p>Set the terms for your sale.</p>
      </Row>
      <Row className="content-action">
        <Col className="section" xl={24}>
          <label className="action-field">
            <span className="field-title">
              When do you want the sale to end?
            </span>
            <Radio.Group
              defaultValue="now"
              onChange={info => setUntilSold(info.target.value === 'now')}
            >
              <Radio className="radio-field" value="now">
                Until sold
              </Radio>
              <div className="radio-subtitle">
                The sale will end once the supply goes to zero.
              </div>
              <Radio className="radio-field" value="later">
                At a specified date
              </Radio>
              <div className="radio-subtitle">
                The sale will end at this date, regardless if there is remaining
                supply.
              </div>
            </Radio.Group>
          </label>

          {!untilSold && (
            <label className="action-field">
              <span className="field-title">End Date</span>
              {endMoment && (
                <DateTimePicker
                  momentObj={endMoment}
                  setMomentObj={setEndMoment}
                  datePickerProps={{
                    disabledDate: (current: moment.Moment) =>
                      current && current < startMoment,
                  }}
                />
              )}
            </label>
          )}
        </Col>
      </Row>
      <Row>
        <Button
          type="primary"
          size="large"
          onClick={props.confirm}
          className="action-btn"
        >
          Continue
        </Button>
      </Row>
    </>
  );
};

const TierTableStep = (props: {
  attributes: TieredAuctionState;
  setAttributes: (attr: TieredAuctionState) => void;
  maxWinners: number;
  confirm: () => void;
}) => {
  const newImmutableTiers = (tiers: Tier[]) => {
    return tiers.map(wc => ({
      items: [...wc.items.map(it => ({ ...it }))],
      winningSpots: [...wc.winningSpots],
    }));
  };
  let artistFilter = (i: SafetyDepositDraft) =>
    !(i.metadata.info.data.creators || []).find((c: Creator) => !c.verified);
  const options: { label: string; value: number }[] = [];
  for (let i = 0; i < props.maxWinners; i++) {
    options.push({ label: `Winner ${i + 1}`, value: i });
  }
  return (
    <>
      <Row className="call-to-action">
        <h2>Add Winning Tiers and Their Prizes</h2>
        <p>
          Each row represents a tier. You can choose which winning spots get
          which tiers.
        </p>
      </Row>
      {props.attributes.tiers.map((wcg, configIndex) => (
        <Row className="content-action" key={configIndex}>
          <Col xl={24}>
            <h3>Tier #{configIndex + 1} Basket</h3>
          </Col>

          <Checkbox.Group
            options={options}
            onChange={value => {
              const newTiers = newImmutableTiers(props.attributes.tiers);
              const myNewTier = newTiers[configIndex];
              myNewTier.winningSpots = value.map(i => i.valueOf() as number);

              props.setAttributes({
                ...props.attributes,
                tiers: newTiers,
              });
            }}
          />

          {wcg.items.map((i, itemIndex) => (
            <Col className="section" xl={8} key={itemIndex}>
              <Card>
                <ArtSelector
                  filter={artistFilter}
                  selected={
                    (i as TierDummyEntry).safetyDepositBoxIndex !== undefined
                      ? [
                          props.attributes.items[
                            (i as TierDummyEntry).safetyDepositBoxIndex
                          ],
                        ]
                      : []
                  }
                  setSelected={items => {
                    const newItems = [
                      ...props.attributes.items.map(it => ({ ...it })),
                    ];

                    const newTiers = newImmutableTiers(props.attributes.tiers);
                    if (items[0]) {
                      const existing = props.attributes.items.find(it =>
                        it.metadata.pubkey === items[0].metadata.pubkey,
                      );
                      if (!existing) newItems.push(items[0]);
                      const index = newItems.findIndex(it =>
                        it.metadata.pubkey === items[0].metadata.pubkey,
                      );

                      const myNewTier = newTiers[configIndex].items[itemIndex];
                      myNewTier.safetyDepositBoxIndex = index;
                      if (
                        items[0].masterEdition &&
                        items[0].masterEdition.info.key ==
                          MetadataKey.MasterEditionV1
                      ) {
                        myNewTier.winningConfigType =
                          WinningConfigType.PrintingV1;
                      } else if (
                        items[0].masterEdition &&
                        items[0].masterEdition.info.key ==
                          MetadataKey.MasterEditionV2
                      ) {
                        myNewTier.winningConfigType =
                          WinningConfigType.PrintingV2;
                      } else {
                        myNewTier.winningConfigType =
                          WinningConfigType.TokenOnlyTransfer;
                      }
                      myNewTier.amount = 1;
                    } else if (
                      (i as TierDummyEntry).safetyDepositBoxIndex !== undefined
                    ) {
                      const myNewTier = newTiers[configIndex];
                      myNewTier.items.splice(itemIndex, 1);
                      if (myNewTier.items.length === 0)
                        newTiers.splice(configIndex, 1);
                      const othersWithSameItem = newTiers.find(c =>
                        c.items.find(
                          it =>
                            it.safetyDepositBoxIndex ===
                            (i as TierDummyEntry).safetyDepositBoxIndex,
                        ),
                      );

                      if (!othersWithSameItem) {
                        for (
                          let j =
                            (i as TierDummyEntry).safetyDepositBoxIndex + 1;
                          j < props.attributes.items.length;
                          j++
                        ) {
                          newTiers.forEach(c =>
                            c.items.forEach(it => {
                              if (it.safetyDepositBoxIndex === j)
                                it.safetyDepositBoxIndex--;
                            }),
                          );
                        }
                        newItems.splice(
                          (i as TierDummyEntry).safetyDepositBoxIndex,
                          1,
                        );
                      }
                    }

                    props.setAttributes({
                      ...props.attributes,
                      items: newItems,
                      tiers: newTiers,
                    });
                  }}
                  allowMultiple={false}
                >
                  Select item
                </ArtSelector>

                {(i as TierDummyEntry).winningConfigType !== undefined && (
                  <>
                    <Select
                      defaultValue={(i as TierDummyEntry).winningConfigType}
                      style={{ width: 120 }}
                      onChange={value => {
                        const newTiers = newImmutableTiers(
                          props.attributes.tiers,
                        );

                        const myNewTier =
                          newTiers[configIndex].items[itemIndex];

                        // Legacy hack...
                        if (
                          value == WinningConfigType.PrintingV2 &&
                          myNewTier.safetyDepositBoxIndex &&
                          props.attributes.items[
                            myNewTier.safetyDepositBoxIndex
                          ].masterEdition?.info.key ==
                            MetadataKey.MasterEditionV1
                        ) {
                          value = WinningConfigType.PrintingV1;
                        }
                        myNewTier.winningConfigType = value;
                        props.setAttributes({
                          ...props.attributes,
                          tiers: newTiers,
                        });
                      }}
                    >
                      <Option value={WinningConfigType.FullRightsTransfer}>
                        Full Rights Transfer
                      </Option>
                      <Option value={WinningConfigType.TokenOnlyTransfer}>
                        Token Only Transfer
                      </Option>
                      <Option value={WinningConfigType.PrintingV2}>
                        Printing V2
                      </Option>

                      <Option value={WinningConfigType.PrintingV1}>
                        Printing V1
                      </Option>
                    </Select>

                    {((i as TierDummyEntry).winningConfigType ===
                      WinningConfigType.PrintingV1 ||
                      (i as TierDummyEntry).winningConfigType ===
                        WinningConfigType.PrintingV2) && (
                      <label className="action-field">
                        <span className="field-title">
                          How many copies do you want to create for each winner?
                          If you put 2, then each winner will get 2 copies.
                        </span>
                        <span className="field-info">
                          Each copy will be given unique edition number e.g. 1
                          of 30
                        </span>
                        <Input
                          autoFocus
                          className="input"
                          placeholder="Enter number of copies sold"
                          allowClear
                          onChange={info => {
                            const newTiers = newImmutableTiers(
                              props.attributes.tiers,
                            );

                            const myNewTier =
                              newTiers[configIndex].items[itemIndex];
                            myNewTier.amount = parseInt(info.target.value);
                            props.setAttributes({
                              ...props.attributes,
                              tiers: newTiers,
                            });
                          }}
                        />
                      </label>
                    )}
                  </>
                )}
              </Card>
            </Col>
          ))}
          <Col xl={4}>
            <Button
              type="primary"
              size="large"
              onClick={() => {
                const newTiers = newImmutableTiers(props.attributes.tiers);
                const myNewTier = newTiers[configIndex];
                myNewTier.items.push({});
                props.setAttributes({
                  ...props.attributes,
                  tiers: newTiers,
                });
              }}
              className="action-btn"
            >
              <PlusCircleOutlined />
            </Button>
          </Col>
        </Row>
      ))}
      <Row>
        <Col xl={24}>
          <Button
            type="primary"
            size="large"
            onClick={() => {
              const newTiers = newImmutableTiers(props.attributes.tiers);
              newTiers.push({ items: [], winningSpots: [] });
              props.setAttributes({
                ...props.attributes,
                tiers: newTiers,
              });
            }}
            className="action-btn"
          >
            <PlusCircleOutlined />
          </Button>
        </Col>
      </Row>
      <Row>
        <Button
          type="primary"
          size="large"
          onClick={props.confirm}
          className="action-btn"
        >
          Continue to Review
        </Button>
      </Row>
    </>
  );
};

const ParticipationStep = (props: {
  attributes: AuctionState;
  setAttributes: (attr: AuctionState) => void;
  confirm: () => void;
}) => {
  return (
    <>
      <Row className="call-to-action">
        <h2>Participation NFT</h2>
        <p>
          Provide NFT that will be awarded as an Open Edition NFT for auction
          participation.
        </p>
      </Row>
      <Row className="content-action">
        <Col className="section" xl={24}>
          <ArtSelector
            filter={(i: SafetyDepositDraft) =>
              !!i.masterEdition && i.masterEdition.info.maxSupply === undefined
            }
            selected={
              props.attributes.participationNFT
                ? [props.attributes.participationNFT]
                : []
            }
            setSelected={items => {
              props.setAttributes({
                ...props.attributes,
                participationNFT: items[0],
              });
            }}
            allowMultiple={false}
          >
            Select Participation NFT
          </ArtSelector>
          <label className="action-field">
            <span className="field-title">Price</span>
            <span className="field-info">
              This is an optional fixed price that non-winners will pay for your
              Participation NFT.
            </span>
            <Input
              type="number"
              min={0}
              autoFocus
              className="input"
              placeholder="Fixed Price"
              prefix="◎"
              suffix="SOL"
              onChange={info =>
                props.setAttributes({
                  ...props.attributes,
                  participationFixedPrice: parseFloat(info.target.value),
                })
              }
            />
          </label>
        </Col>
      </Row>
      <Row>
        <Button
          type="primary"
          size="large"
          onClick={props.confirm}
          className="action-btn"
        >
          Continue to Review
        </Button>
      </Row>
    </>
  );
};

const ReviewStep = (props: {
  confirm: () => void;
  attributes: AuctionState;
  setAttributes: Function;
  connection: Connection;
}) => {
  const [cost, setCost] = useState(0);
  useEffect(() => {
    const rentCall = Promise.all([
      props.connection.getMinimumBalanceForRentExemption(MintLayout.span),
      props.connection.getMinimumBalanceForRentExemption(MAX_METADATA_LEN),
    ]);

    // TODO: add
  }, [setCost]);

  let item = props.attributes.items?.[0];

  return (
    <>
      <Row className="call-to-action">
        <h2>Review and list</h2>
        <p>Review your listing before publishing.</p>
      </Row>
      <Row className="content-action">
        <Col xl={12}>
          {item?.metadata.info && (
            <ArtCard pubkey={item.metadata.pubkey} small={true} />
          )}
        </Col>
        <Col className="section" xl={12}>
          <Statistic
            className="create-statistic"
            title="Copies"
            value={
              props.attributes.editions === undefined
                ? 'Unique'
                : props.attributes.editions
            }
          />
          {cost ? (
            <AmountLabel title="Cost to Create" amount={cost} />
          ) : (
            <Spin />
          )}
        </Col>
      </Row>
      <Row style={{ display: 'block' }}>
        <Divider />
        <Statistic
          className="create-statistic"
          title="Start date"
          value={
            props.attributes.startSaleTS
              ? moment
                  .unix(props.attributes.startSaleTS as number)
                  .format('dddd, MMMM Do YYYY, h:mm a')
              : 'Right after successfully published'
          }
        />
        <br />
        {props.attributes.startListTS && (
          <Statistic
            className="create-statistic"
            title="Listing go live date"
            value={moment
              .unix(props.attributes.startListTS as number)
              .format('dddd, MMMM Do YYYY, h:mm a')}
          />
        )}
        <Divider />
        <Statistic
          className="create-statistic"
          title="Sale ends"
          value={
            props.attributes.endTS
              ? moment
                  .unix(props.attributes.endTS as number)
                  .format('dddd, MMMM Do YYYY, h:mm a')
              : 'Until sold'
          }
        />
      </Row>
      <Row>
        <Button
          type="primary"
          size="large"
          onClick={() => {
            props.setAttributes({
              ...props.attributes,
              startListTS: props.attributes.startListTS || moment().unix(),
              startSaleTS: props.attributes.startSaleTS || moment().unix(),
            });
            props.confirm();
          }}
          className="action-btn"
        >
          Publish Auction
        </Button>
      </Row>
    </>
  );
};

const WaitingStep = (props: {
  createAuction: () => Promise<void>;
  confirm: () => void;
}) => {
  const [progress, setProgress] = useState<number>(0);

  useEffect(() => {
    const func = async () => {
      const inte = setInterval(
        () => setProgress(prog => Math.min(prog + 1, 99)),
        600,
      );
      await props.createAuction();
      clearInterval(inte);
      props.confirm();
    };
    func();
  }, []);

  return (
    <div
      style={{
        marginTop: 70,
        display: 'flex',
        flexDirection: 'column',
        alignItems: 'center',
      }}
    >
      <Progress type="circle" percent={progress} />
      <div className="waiting-title">
        Your creation is being listed with Metaplex...
      </div>
      <div className="waiting-subtitle">This can take up to 30 seconds.</div>
    </div>
  );
};

const Congrats = (props: {
  auction?: {
    vault: StringPublicKey;
    auction: StringPublicKey;
    auctionManager: StringPublicKey;
  };
}) => {
  const history = useHistory();

  const newTweetURL = () => {
    const params = {
      text: "I've created a new NFT auction on Metaplex, check it out!",
      url: `${
        window.location.origin
      }/#/auction/${props.auction?.auction.toString()}`,
      hashtags: 'NFT,Crypto,Metaplex',
      // via: "Metaplex",
      related: 'Metaplex,Solana',
    };
    const queryParams = new URLSearchParams(params).toString();
    return `https://twitter.com/intent/tweet?${queryParams}`;
  };

  return (
    <>
      <div
        style={{
          marginTop: 70,
          display: 'flex',
          flexDirection: 'column',
          alignItems: 'center',
        }}
      >
        <div className="waiting-title">
          Congratulations! Your auction is now live.
        </div>
        <div className="congrats-button-container">
          <Button
            className="metaplex-button"
            onClick={_ => window.open(newTweetURL(), '_blank')}
          >
            <span>Share it on Twitter</span>
            <span>&gt;</span>
          </Button>
          <Button
            className="metaplex-button"
            onClick={_ =>
              history.push(`/auction/${props.auction?.auction.toString()}`)
            }
          >
            <span>See it in your auctions</span>
            <span>&gt;</span>
          </Button>
        </div>
      </div>
      <Confetti />
    </>
  );
};<|MERGE_RESOLUTION|>--- conflicted
+++ resolved
@@ -32,12 +32,8 @@
   MetadataKey,
   StringPublicKey,
 } from '@oyster/common';
-<<<<<<< HEAD
 import { Connection, LAMPORTS_PER_SOL } from '@solana/web3.js';
-=======
 import { useWallet } from '@solana/wallet-adapter-react';
-import { Connection, LAMPORTS_PER_SOL, PublicKey } from '@solana/web3.js';
->>>>>>> 129bc3fd
 import { MintLayout } from '@solana/spl-token';
 import { useHistory, useParams } from 'react-router-dom';
 import { capitalize } from 'lodash';
@@ -138,7 +134,6 @@
 
   const [step, setStep] = useState<number>(0);
   const [stepsVisible, setStepsVisible] = useState<boolean>(true);
-<<<<<<< HEAD
   const [auctionObj, setAuctionObj] = useState<
     | {
         vault: StringPublicKey;
@@ -147,17 +142,6 @@
       }
     | undefined
   >(undefined);
-=======
-  const [auctionObj, setAuctionObj] =
-    useState<
-      | {
-          vault: PublicKey;
-          auction: PublicKey;
-          auctionManager: PublicKey;
-        }
-      | undefined
-    >(undefined);
->>>>>>> 129bc3fd
   const [attributes, setAttributes] = useState<AuctionState>({
     reservationPrice: 0,
     items: [],
@@ -210,15 +194,9 @@
           attributes.category == AuctionCategory.Single &&
           item.masterEdition
         ) {
-<<<<<<< HEAD
           item.winningConfigType =
             item.metadata.info.updateAuthority ===
             (wallet?.publicKey || SystemProgram.programId).toBase58()
-=======
-          item.winningConfigType = item.metadata.info.updateAuthority.equals(
-            wallet.publicKey || SystemProgram.programId,
-          )
->>>>>>> 129bc3fd
             ? WinningConfigType.FullRightsTransfer
             : WinningConfigType.TokenOnlyTransfer;
         }
