--- conflicted
+++ resolved
@@ -36,15 +36,11 @@
 import { useWallet } from '@solana/wallet-adapter-react';
 import { MintLayout } from '@solana/spl-token';
 import { useHistory, useParams } from 'react-router-dom';
-<<<<<<< HEAD
-import { WinningConfigType, AmountRange } from '../../models/metaplex';
-=======
 import { capitalize } from 'lodash';
 import {
   WinningConfigType,
   AmountRange,
 } from '@oyster/common/dist/lib/models/metaplex/index';
->>>>>>> fda50663
 import moment from 'moment';
 import {
   createAuctionManager,
