<<<<<<< HEAD

import React, { useState, useMemo } from 'react';
import { Layout, Row, Col, Tabs, Button } from 'antd';
=======
import { useWallet } from '@solana/wallet-adapter-react';
import { Col, Layout, Row, Tabs } from 'antd';
import BN from 'bn.js';
import React, { useMemo, useState } from 'react';
>>>>>>> 9d5a5c6d
import Masonry from 'react-masonry-css';
import { HowToBuyModal } from '../../components/HowToBuyModal';

import { AuctionViewState, useAuctions, AuctionView } from '../../hooks';

import { AuctionRenderCard } from '../../components/AuctionRenderCard';
import { Link, useHistory } from 'react-router-dom';
import { CardLoader } from '../../components/MyLoader';
import { useMeta } from '../../contexts';
import BN from 'bn.js';
import { programIds, useConnection, useWallet } from '@oyster/common';
import { saveAdmin } from '../../actions/saveAdmin';
import { WhitelistedCreator } from '../../models/metaplex';
import { Banner } from '../../components/Banner';

const { TabPane } = Tabs;

const { Content } = Layout;

export enum LiveAuctionViewState {
  All = '0',
  Participated = '1',
  Ended = '2',
  Resale = '3',
};
export const AuctionListView = () => {
  const auctions = useAuctions(AuctionViewState.Live);
  const auctionsEnded = useAuctions(AuctionViewState.Ended);
  const [activeKey, setActiveKey] = useState(LiveAuctionViewState.All);
  const { isLoading } = useMeta();
  const { connected, publicKey } = useWallet();
  const breakpointColumnsObj = {
    default: 4,
    1100: 3,
    700: 2,
    500: 1,
  };

  // Check if the auction is primary sale or not
  const checkPrimarySale = (auc: AuctionView) => {
    var flag = 0;
    auc.items.forEach(i => {
      i.forEach(j => {
        if (j.metadata.info.primarySaleHappened == true) {
          flag = 1;
          return true;
        }
      });
      if (flag == 1) return true;
    });
    if (flag == 1) return true;
    else return false;
  };

  const resaleAuctions = auctions
    .sort(
      (a, b) =>
        a.auction.info.endedAt
          ?.sub(b.auction.info.endedAt || new BN(0))
          .toNumber() || 0,
    )
    .filter(m => checkPrimarySale(m) == true);

  // Removed resales from live auctions
  const liveAuctions = auctions
    .sort(
      (a, b) =>
        a.auction.info.endedAt
          ?.sub(b.auction.info.endedAt || new BN(0))
          .toNumber() || 0,
    )
    .filter(a => !resaleAuctions.includes(a));

  let items = liveAuctions;

  switch (activeKey) {
    case LiveAuctionViewState.All:
      items = liveAuctions;
      break;
    case LiveAuctionViewState.Participated:
      items = liveAuctions
        .concat(auctionsEnded)
        .filter(
          (m, idx) =>
            m.myBidderMetadata?.info.bidderPubkey == publicKey?.toBase58(),
        );
      break;
    case LiveAuctionViewState.Resale:
      items = resaleAuctions;
      break;
    case LiveAuctionViewState.Ended:
      items = auctionsEnded;
      break;
  }

  const liveAuctionsView = (
    <Masonry
      breakpointCols={breakpointColumnsObj}
      className="my-masonry-grid"
      columnClassName="my-masonry-grid_column"
    >
      {!isLoading
        ? items.map((m, idx) => {
            const id = m.auction.pubkey;
            return (
              <Link to={`/auction/${id}`} key={idx}>
                <AuctionRenderCard key={id} auctionView={m} />
              </Link>
            );
          })
        : [...Array(10)].map((_, idx) => <CardLoader key={idx} />)}
    </Masonry>
  );
  const endedAuctions = (
    <Masonry
      breakpointCols={breakpointColumnsObj}
      className="my-masonry-grid"
      columnClassName="my-masonry-grid_column"
    >
      {!isLoading
        ? auctionsEnded.map((m, idx) => {
            const id = m.auction.pubkey;
            return (
              <Link to={`/auction/${id}`} key={idx}>
                <AuctionRenderCard key={id} auctionView={m} />
              </Link>
            );
          })
        : [...Array(10)].map((_, idx) => <CardLoader key={idx} />)}
    </Masonry>
  );

  return (
    <>
      <Banner
        src={'/main-banner.svg'}
        headingText={'The amazing world of Metaplex.'}
        subHeadingText={'Buy exclusive Metaplex NFTs.'}
        actionComponent={<HowToBuyModal buttonClassName="secondary-btn" />}
        useBannerBg={true}
      />
      <Layout>
        <Content style={{ display: 'flex', flexWrap: 'wrap' }}>
          <Col style={{ width: '100%', marginTop: 32 }}>
            <Row>
              <Tabs activeKey={activeKey}
                  onTabClick={key => setActiveKey(key as LiveAuctionViewState)}>
                <TabPane
                  tab={
                    <>
                      <span className={'live'}></span> Live
                    </>
                  }
                  key={LiveAuctionViewState.All}
                >
                  {liveAuctionsView}
                </TabPane>
                {resaleAuctions.length > 0 && (
                  <TabPane
                    tab={'Secondary Marketplace'}
                    key={LiveAuctionViewState.Resale}
                  >
                    {liveAuctionsView}
                  </TabPane>
                )}
                <TabPane tab={'Ended'} key={LiveAuctionViewState.Ended}>
                  {endedAuctions}
                </TabPane>
                {connected && (
                  <TabPane
                    tab={'Participated'}
                    key={LiveAuctionViewState.Participated}
                  >
                    {liveAuctionsView}
                  </TabPane>
                )}
              </Tabs>
            </Row>
          </Col>
        </Content>
      </Layout>
    </>
  );
};<|MERGE_RESOLUTION|>--- conflicted
+++ resolved
@@ -1,13 +1,7 @@
-<<<<<<< HEAD
-
-import React, { useState, useMemo } from 'react';
-import { Layout, Row, Col, Tabs, Button } from 'antd';
-=======
 import { useWallet } from '@solana/wallet-adapter-react';
-import { Col, Layout, Row, Tabs } from 'antd';
+import { Col, Layout, Row, Tabs, Button } from 'antd';
 import BN from 'bn.js';
 import React, { useMemo, useState } from 'react';
->>>>>>> 9d5a5c6d
 import Masonry from 'react-masonry-css';
 import { HowToBuyModal } from '../../components/HowToBuyModal';
 
@@ -17,8 +11,7 @@
 import { Link, useHistory } from 'react-router-dom';
 import { CardLoader } from '../../components/MyLoader';
 import { useMeta } from '../../contexts';
-import BN from 'bn.js';
-import { programIds, useConnection, useWallet } from '@oyster/common';
+import { programIds, useConnection} from '@oyster/common';
 import { saveAdmin } from '../../actions/saveAdmin';
 import { WhitelistedCreator } from '../../models/metaplex';
 import { Banner } from '../../components/Banner';
