--- conflicted
+++ resolved
@@ -196,13 +196,9 @@
                     {endedAuctions}
                   </TabPane>
                   )}
-<<<<<<< HEAD
                   {
                     // Show all participated live and ended auctions except hero auction
                   }
-=======
-                  // Show all participated live and ended auctions except heroauction
->>>>>>> d34637dd
                   {connected && (
                     <TabPane
                       tab={<span className="tab-title">Participated</span>}
