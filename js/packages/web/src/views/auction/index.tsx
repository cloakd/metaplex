--- conflicted
+++ resolved
@@ -34,12 +34,9 @@
 import useWindowDimensions from '../../utils/layout';
 import { CheckOutlined } from '@ant-design/icons';
 import { ArtType } from '../../types';
-<<<<<<< HEAD
 import { MetaAvatar, MetaAvatarDetailed } from '../../components/MetaAvatar';
 import { AmountLabel } from '../../components/AmountLabel';
-=======
 import { ClickToCopy  } from '../../components/ClickToCopy';
->>>>>>> a6c1c216
 
 export const AuctionItem = ({
   item,
@@ -481,7 +478,6 @@
               top: 'calc(50% - 1px)',
               zIndex: 2,
             }}
-<<<<<<< HEAD
           />
         )}
         <Col span={8}>
@@ -504,24 +500,6 @@
                 amount={formatTokenAmount(bid.info.lastBid, mint)}
               />
             </div>
-=======
-            address={bidder}
-          />{' '}
-          {bidderTwitterHandle ? (
-            <Row className="pubkey-row"> 
-              <a
-                target="_blank"
-                title={shortenAddress(bidder)}
-                href={`https://twitter.com/${bidderTwitterHandle}`}
-              >{`@${bidderTwitterHandle}`}</a>
-              <ClickToCopy className="copy-pubkey" copyText={bidder as string} />
-            </Row>
-          ) : (
-            <Row className="pubkey-row"> 
-              {shortenAddress(bidder)}
-              <ClickToCopy className="copy-pubkey" copyText={bidder as string} />
-            </Row>
->>>>>>> a6c1c216
           )}
         </Col>
         <Col span={8} style={{ opacity: 0.7 }}>
@@ -541,13 +519,19 @@
             />{' '}
             <span style={{ opacity: 0.7 }}>
               {bidderTwitterHandle ? (
-                <a
-                  target="_blank"
-                  title={shortenAddress(bidder)}
-                  href={`https://twitter.com/${bidderTwitterHandle}`}
-                >{`@${bidderTwitterHandle}`}</a>
+                <Row className="pubkey-row">
+                  <a
+                    target="_blank"
+                    title={shortenAddress(bidder)}
+                    href={`https://twitter.com/${bidderTwitterHandle}`}
+                  >{`@${bidderTwitterHandle}`}</a>
+                  <ClickToCopy className="copy-pubkey" copyText={bidder as string} />
+                </Row>
               ) : (
-                shortenAddress(bidder)
+                <Row className="pubkey-row">
+                  {shortenAddress(bidder)}
+                  <ClickToCopy className="copy-pubkey" copyText={bidder as string} />
+                </Row>
               )}
             </span>
           </div>
