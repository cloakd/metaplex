--- conflicted
+++ resolved
@@ -1186,45 +1186,6 @@
       <Spin size="large" />
       <Card>
         <Steps direction="vertical" current={props.step}>
-<<<<<<< HEAD
-          <Step
-            title="Minting"
-            description="Starting Mint Process"
-            icon={setIconForStep(props.step, 0)}
-          />
-          <Step title="Preparing Assets" icon={setIconForStep(props.step, 1)} />
-          <Step
-            title="Signing Metadata Transaction"
-            description="Approve the transaction from your wallet"
-            icon={setIconForStep(props.step, 2)}
-          />
-          <Step
-            title="Sending Transaction to Solana"
-            description="This will take a few seconds."
-            icon={setIconForStep(props.step, 3)}
-          />
-          <Step
-            title="Waiting for Initial Confirmation"
-            icon={setIconForStep(props.step, 4)}
-          />
-          <Step
-            title="Waiting for Final Confirmation"
-            icon={setIconForStep(props.step, 5)}
-          />
-          <Step
-            title="Uploading to Arweave"
-            icon={setIconForStep(props.step, 6)}
-          />
-          <Step
-            title="Updating Metadata"
-            icon={setIconForStep(props.step, 7)}
-          />
-          <Step
-            title="Signing Token Transaction"
-            description="Approve the final transaction from your wallet"
-            icon={setIconForStep(props.step, 8)}
-          />
-=======
           <Step className={'white-description'} title="Minting" description="Starting Mint Process" icon={setIconForStep(props.step, 0)} />
           <Step className={'white-description'} title="Preparing Assets" icon={setIconForStep(props.step, 1)} />
           <Step className={'white-description'} title="Signing Metadata Transaction" description="Approve the transaction from your wallet" icon={setIconForStep(props.step, 2)}  />
@@ -1234,7 +1195,6 @@
           <Step className={'white-description'} title="Uploading to Arweave" icon={setIconForStep(props.step, 6)} />
           <Step className={'white-description'} title="Updating Metadata" icon={setIconForStep(props.step, 7)} />
           <Step className={'white-description'} title="Signing Token Transaction" description="Approve the final transaction from your wallet"  icon={setIconForStep(props.step, 8)}  />
->>>>>>> 4b77a8d4
         </Steps>
       </Card>
     </div>
