<<<<<<< HEAD
import {
  programIds,
  VAULT_PREFIX,
  findProgramAddress,
  getAuctionExtended,
} from '@oyster/common';
=======
>>>>>>> 81023eb3
import {
  programIds,
  VAULT_PREFIX,
  findProgramAddress,
  StringPublicKey,
  toPublicKey,
} from '@oyster/common';
import {
  SystemProgram,
  SYSVAR_RENT_PUBKEY,
  TransactionInstruction,
} from '@solana/web3.js';
import { serialize } from 'borsh';

import {
  getAuctionKeys,
  getBidderKeys,
  getSafetyDepositConfig,
  ProxyCallAddress,
  RedeemFullRightsTransferBidArgs,
  RedeemUnusedWinningConfigItemsAsAuctioneerArgs,
  SCHEMA,
} from '.';

export async function redeemFullRightsTransferBid(
  vault: StringPublicKey,
  safetyDepositTokenStore: StringPublicKey,
  destination: StringPublicKey,
  safetyDeposit: StringPublicKey,
  fractionMint: StringPublicKey,
  bidder: StringPublicKey,
  payer: StringPublicKey,
  instructions: TransactionInstruction[],
  masterMetadata: StringPublicKey,
  newAuthority: StringPublicKey,
  // If this is an auctioneer trying to reclaim a specific winning index, pass it here,
  // and this will instead call the proxy route instead of the real one, wrapping the original
  // redemption call in an override call that forces the winning index if the auctioneer is authorized.
  auctioneerReclaimIndex?: number,
) {
  const PROGRAM_IDS = programIds();
  const store = PROGRAM_IDS.store;
  if (!store) {
    throw new Error('Store not initialized');
  }

  const { auctionKey, auctionManagerKey } = await getAuctionKeys(vault);

  const { bidRedemption, bidMetadata } = await getBidderKeys(
    auctionKey,
    bidder,
  );

  const transferAuthority = (
    await findProgramAddress(
      [
        Buffer.from(VAULT_PREFIX),
        toPublicKey(PROGRAM_IDS.vault).toBuffer(),
        toPublicKey(vault).toBuffer(),
      ],
      toPublicKey(PROGRAM_IDS.vault),
    )
  )[0];

  const safetyDepositConfig = await getSafetyDepositConfig(
    auctionManagerKey,
    safetyDeposit,
  );

  const auctionExtended = await getAuctionExtended({
    auctionProgramId: PROGRAM_IDS.auction,
    resource: vault,
  });

  const value =
    auctioneerReclaimIndex !== undefined
      ? new RedeemUnusedWinningConfigItemsAsAuctioneerArgs({
          winningConfigItemIndex: auctioneerReclaimIndex,
          proxyCall: ProxyCallAddress.RedeemFullRightsTransferBid,
        })
      : new RedeemFullRightsTransferBidArgs();
  const data = Buffer.from(serialize(SCHEMA, value));
  const keys = [
    {
      pubkey: toPublicKey(auctionManagerKey),
      isSigner: false,
      isWritable: true,
    },
    {
      pubkey: toPublicKey(safetyDepositTokenStore),
      isSigner: false,
      isWritable: true,
    },
    {
      pubkey: toPublicKey(destination),
      isSigner: false,
      isWritable: true,
    },
    {
      pubkey: toPublicKey(bidRedemption),
      isSigner: false,
      isWritable: true,
    },
    {
      pubkey: toPublicKey(safetyDeposit),
      isSigner: false,
      isWritable: true,
    },
    {
      pubkey: toPublicKey(vault),
      isSigner: false,
      isWritable: true,
    },
    {
      pubkey: toPublicKey(fractionMint),
      isSigner: false,
      isWritable: true,
    },
    {
      pubkey: toPublicKey(auctionKey),
      isSigner: false,
      isWritable: false,
    },
    {
      pubkey: toPublicKey(bidMetadata),
      isSigner: false,
      isWritable: false,
    },
    {
      pubkey: toPublicKey(bidder),
      isSigner: false,
      isWritable: false,
    },
    {
      pubkey: toPublicKey(payer),
      isSigner: true,
      isWritable: false,
    },
    {
      pubkey: PROGRAM_IDS.token,
      isSigner: false,
      isWritable: false,
    },
    {
      pubkey: toPublicKey(PROGRAM_IDS.vault),
      isSigner: false,
      isWritable: false,
    },
    {
      pubkey: toPublicKey(PROGRAM_IDS.metadata),
      isSigner: false,
      isWritable: false,
    },
    {
      pubkey: store,
      isSigner: false,
      isWritable: false,
    },
    {
      pubkey: SystemProgram.programId,
      isSigner: false,
      isWritable: false,
    },
    {
      pubkey: SYSVAR_RENT_PUBKEY,
      isSigner: false,
      isWritable: false,
    },
    {
      pubkey: toPublicKey(masterMetadata),
      isSigner: false,
      isWritable: true,
    },
    {
      pubkey: toPublicKey(newAuthority),
      isSigner: false,
      isWritable: false,
    },
    {
      pubkey: toPublicKey(transferAuthority),
      isSigner: false,
      isWritable: false,
    },
    {
      pubkey: toPublicKey(safetyDepositConfig),
      isSigner: false,
      isWritable: false,
    },

    {
      pubkey: auctionExtended,
      isSigner: false,
      isWritable: false,
    },
  ];

  instructions.push(
    new TransactionInstruction({
      keys,
      programId: toPublicKey(PROGRAM_IDS.metaplex),
      data,
    }),
  );
}<|MERGE_RESOLUTION|>--- conflicted
+++ resolved
@@ -1,12 +1,3 @@
-<<<<<<< HEAD
-import {
-  programIds,
-  VAULT_PREFIX,
-  findProgramAddress,
-  getAuctionExtended,
-} from '@oyster/common';
-=======
->>>>>>> 81023eb3
 import {
   programIds,
   VAULT_PREFIX,
