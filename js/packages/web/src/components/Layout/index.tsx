import React from 'react';
import { Layout } from 'antd';

import './../../App.less';
import './index.less';
import { LABELS } from '../../constants';
import { AppBar } from '../AppBar';
// import useWindowDimensions from '../../utils/layout';

const { Header, Content } = Layout;

<<<<<<< HEAD
// const paddingForLayout = (width: number) => {
//   if (width <= 768) return "5px 10px"
//   if (width > 768) return "10px 30px"
// }
=======
const paddingForLayout = (width: number) => {
  if (width <= 768) return '5px 10px';
  if (width > 768) return '10px 48px';
};
>>>>>>> 24b1c019

export const AppLayout = React.memo((props: any) => {
  // const { width } = useWindowDimensions();

  return (
    <>
<<<<<<< HEAD
      <Layout title={LABELS.APP_TITLE} style={{
        // padding: paddingForLayout(width),
        maxWidth: 1000,
      }}>
=======
      <Layout
        id={'main-layout'}
        title={LABELS.APP_TITLE}
        style={{
          padding: paddingForLayout(width),
          // maxWidth: 1450,
        }}
      >
        <span id={'main-bg'} style={{}}></span>
>>>>>>> 24b1c019
        <Header className="App-Bar">
          <AppBar />
        </Header>
        <Content style={{ overflow: 'scroll', paddingBottom: 50 }}>
          {props.children}
        </Content>
      </Layout>
    </>
  );
});<|MERGE_RESOLUTION|>--- conflicted
+++ resolved
@@ -9,39 +9,17 @@
 
 const { Header, Content } = Layout;
 
-<<<<<<< HEAD
-// const paddingForLayout = (width: number) => {
-//   if (width <= 768) return "5px 10px"
-//   if (width > 768) return "10px 30px"
-// }
-=======
-const paddingForLayout = (width: number) => {
-  if (width <= 768) return '5px 10px';
-  if (width > 768) return '10px 48px';
-};
->>>>>>> 24b1c019
 
 export const AppLayout = React.memo((props: any) => {
   // const { width } = useWindowDimensions();
 
   return (
     <>
-<<<<<<< HEAD
-      <Layout title={LABELS.APP_TITLE} style={{
-        // padding: paddingForLayout(width),
-        maxWidth: 1000,
-      }}>
-=======
       <Layout
         id={'main-layout'}
         title={LABELS.APP_TITLE}
-        style={{
-          padding: paddingForLayout(width),
-          // maxWidth: 1450,
-        }}
       >
-        <span id={'main-bg'} style={{}}></span>
->>>>>>> 24b1c019
+        <span id={'main-bg'}></span>
         <Header className="App-Bar">
           <AppBar />
         </Header>
