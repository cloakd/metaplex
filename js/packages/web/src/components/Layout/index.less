--- conflicted
+++ resolved
@@ -16,9 +16,7 @@
   align-items: center;
   display: flex;
   flex-direction: row;
-<<<<<<< HEAD
   margin-right: 10px;
-=======
 }
 
 section#main-layout.ant-layout {
@@ -35,5 +33,4 @@
     filter: blur(220px);
     background-image: url("/main-banner.svg") !important;
   }
->>>>>>> 24b1c019
 }