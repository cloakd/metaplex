--- conflicted
+++ resolved
@@ -27,8 +27,6 @@
     }
   }
   .bid-info {
-<<<<<<< HEAD
-=======
     .bid-info-container {
       display: flex;
       align-items: stretch;
@@ -57,7 +55,6 @@
         }
       }
     }
->>>>>>> 40441a37
     padding: 24px;
     border-radius: 12px;
     background: rgba(255, 255, 255, 0.1);
