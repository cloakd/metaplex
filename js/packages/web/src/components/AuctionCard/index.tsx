import React, { useMemo, useState, useCallback, useEffect } from 'react';
import { Button, InputNumber, Spin } from 'antd';
import { Link } from 'react-router-dom';

import {
  useConnection,
  useUserAccounts,
  MetaplexModal,
  MetaplexOverlay,
  formatAmount,
  formatTokenAmount,
  useMint,
  PriceFloorType,
  AuctionDataExtended,
  ParsedAccount,
  getAuctionExtended,
  programIds,
  AuctionState,
  BidderMetadata,
  MAX_METADATA_LEN,
  MAX_EDITION_LEN,
  Identicon,
  fromLamports,
  placeBid,
  useWalletModal,
} from '@oyster/common';
import {
  AuctionView,
  AuctionViewState,
  useBidsForAuction,
  useUserBalance,
} from '../../hooks';
import { useWallet } from '@solana/wallet-adapter-react';
import { sendPlaceBid } from '../../actions/sendPlaceBid';
import { AuctionCountdown, AuctionNumbers } from './../AuctionNumbers';
import {
  sendRedeemBid,
  eligibleForParticipationPrizeGivenWinningIndex,
} from '../../actions/sendRedeemBid';
import { sendCancelBid } from '../../actions/cancelBid';
import { startAuctionManually } from '../../actions/startAuctionManually';
import BN from 'bn.js';
import { Confetti } from '../Confetti';
import { QUOTE_MINT } from '../../constants';
import { Connection, LAMPORTS_PER_SOL } from '@solana/web3.js';
import { useMeta } from '../../contexts';
import moment from 'moment';
import { AmountLabel } from '../AmountLabel';
import { HowAuctionsWorkModal } from '../HowAuctionsWorkModal';
import { AccountLayout, MintLayout } from '@solana/spl-token';
import { findEligibleParticipationBidsForRedemption } from '../../actions/claimUnusedPrizes';
import {
  BidRedemptionTicket,
  MAX_PRIZE_TRACKING_TICKET_SIZE,
} from '../../models/metaplex';
import {AuctionManagerV1} from "../../models/metaplex/deprecatedStates";

async function calculateTotalCostOfRedeemingOtherPeoplesBids(
  connection: Connection,
  auctionView: AuctionView,
  bids: ParsedAccount<BidderMetadata>[],
  bidRedemptions: Record<string, ParsedAccount<BidRedemptionTicket>>,
): Promise<number> {
  const accountRentExempt = await connection.getMinimumBalanceForRentExemption(
    AccountLayout.span,
  );
  const mintRentExempt = await connection.getMinimumBalanceForRentExemption(
    MintLayout.span,
  );
  const metadataRentExempt = await connection.getMinimumBalanceForRentExemption(
    MAX_METADATA_LEN,
  );
  const editionRentExempt = await connection.getMinimumBalanceForRentExemption(
    MAX_EDITION_LEN,
  );
  const prizeTrackingTicketExempt =
    await connection.getMinimumBalanceForRentExemption(
      MAX_PRIZE_TRACKING_TICKET_SIZE,
    );

  const eligibleParticipations =
    await findEligibleParticipationBidsForRedemption(
      auctionView,
      bids,
      bidRedemptions,
    );
  const max = auctionView.auction.info.bidState.max.toNumber();
  let totalWinnerItems = 0;
  for (let i = 0; i < max; i++) {
    const winner = auctionView.auction.info.bidState.getWinnerAt(i);
    if (!winner) {
      break;
    } else {
      const bid = bids.find(b => b.info.bidderPubkey === winner);
      if (bid) {
        for (
          let j = 0;
          j < auctionView.auctionManager.safetyDepositBoxesExpected.toNumber();
          j++
        ) {
          totalWinnerItems += auctionView.auctionManager
            .getAmountForWinner(i, j)
            .toNumber();
        }
      }
    }
  }
  return (
    (mintRentExempt +
      accountRentExempt +
      metadataRentExempt +
      editionRentExempt +
      prizeTrackingTicketExempt) *
    (eligibleParticipations.length + totalWinnerItems)
  );
}
function useGapTickCheck(
  value: number | undefined,
  gapTick: number | null,
  gapTime: number,
  auctionView: AuctionView,
): boolean {
  return !!useMemo(() => {
    if (gapTick && value && gapTime && !auctionView.auction.info.ended()) {
      // so we have a gap tick percentage, and a gap tick time, and a value, and we're not ended - are we within gap time?
      const now = moment().unix();
      const endedAt = auctionView.auction.info.endedAt;
      if (endedAt) {
        const ended = endedAt.toNumber();
        if (now > ended) {
          const toLamportVal = value * LAMPORTS_PER_SOL;
          // Ok, we are in gap time, since now is greater than ended and we're not actually an ended auction yt.
          // Check that the bid is at least gapTick % bigger than the next biggest one in the stack.
          for (
            let i = auctionView.auction.info.bidState.bids.length - 1;
            i > -1;
            i--
          ) {
            const bid = auctionView.auction.info.bidState.bids[i];
            const expected = bid.amount.toNumber();
            if (expected < toLamportVal) {
              const higherExpectedAmount = expected * ((100 + gapTick) / 100);

              return higherExpectedAmount > toLamportVal;
            } else if (expected === toLamportVal) {
              // If gap tick is set, no way you can bid in this case - you must bid higher.
              return true;
            }
          }
          return false;
        } else {
          return false;
        }
      }
      return false;
    }
  }, [value, gapTick, gapTime, auctionView]);
}

function useAuctionExtended(
  auctionView: AuctionView,
): ParsedAccount<AuctionDataExtended> | undefined {
  const [auctionExtended, setAuctionExtended] =
    useState<ParsedAccount<AuctionDataExtended>>();
  const { auctionDataExtended } = useMeta();

  useMemo(() => {
    const fn = async () => {
      if (!auctionExtended) {
        const PROGRAM_IDS = programIds();
        const extendedKey = await getAuctionExtended({
          auctionProgramId: PROGRAM_IDS.auction,
          resource: auctionView.vault.pubkey,
        });
        const extendedValue = auctionDataExtended[extendedKey];
        if (extendedValue) setAuctionExtended(extendedValue);
      }
    };
    fn();
  }, [auctionDataExtended, auctionExtended, setAuctionExtended]);

  return auctionExtended;
}
export const AuctionCard = ({
  auctionView,
  style,
  hideDefaultAction,
  action,
}: {
  auctionView: AuctionView;
  style?: React.CSSProperties;
  hideDefaultAction?: boolean;
  action?: JSX.Element;
}) => {
  const connection = useConnection();

  const wallet = useWallet();
  const { setVisible } = useWalletModal();
  const connect = useCallback(
    () => (wallet.wallet ? wallet.connect().catch() : setVisible(true)),
    [wallet.wallet, wallet.connect, setVisible],
  );

  const mintInfo = useMint(auctionView.auction.info.tokenMint);
  const { prizeTrackingTickets, bidRedemptions } = useMeta();
  const bids = useBidsForAuction(auctionView.auction.pubkey);

  const [value, setValue] = useState<number>();
  const [loading, setLoading] = useState<boolean>(false);

  const [showRedeemedBidModal, setShowRedeemedBidModal] =
    useState<boolean>(false);
  const [showRedemptionIssue, setShowRedemptionIssue] =
    useState<boolean>(false);
  const [showBidPlaced, setShowBidPlaced] = useState<boolean>(false);
  const [showPlaceBid, setShowPlaceBid] = useState<boolean>(false);
  const [lastBid, setLastBid] = useState<{ amount: BN } | undefined>(undefined);
  // const [modalHistory, setModalHistory] = useState<any>();
  const [showWarningModal, setShowWarningModal] = useState<boolean>(false);
  const [printingCost, setPrintingCost] = useState<number>();

  const { accountByMint } = useUserAccounts();

  const mintKey = auctionView.auction.info.tokenMint;
  const balance = useUserBalance(mintKey);

  const myPayingAccount = balance.accounts[0];
  let winnerIndex: number | null = null;
  if (auctionView.myBidderPot?.pubkey)
    winnerIndex = auctionView.auction.info.bidState.getWinnerIndex(
      auctionView.myBidderPot?.info.bidderAct,
    );
  const priceFloor =
    auctionView.auction.info.priceFloor.type === PriceFloorType.Minimum
      ? auctionView.auction.info.priceFloor.minPrice?.toNumber() || 0
      : 0;
  const eligibleForOpenEdition = eligibleForParticipationPrizeGivenWinningIndex(
    winnerIndex,
    auctionView,
    auctionView.myBidderMetadata,
    auctionView.myBidRedemption,
  );
  const auctionExtended = useAuctionExtended(auctionView);

  const eligibleForAnything = winnerIndex !== null || eligibleForOpenEdition;
  const gapTime = (auctionView.auction.info.auctionGap?.toNumber() || 0) / 60;
  const gapTick = auctionExtended
    ? auctionExtended.info.gapTickSizePercentage
    : 0;
  const tickSize = auctionExtended ? auctionExtended.info.tickSize : 0;
  const tickSizeInvalid = !!(
    tickSize &&
    value &&
    (value * LAMPORTS_PER_SOL) % tickSize.toNumber() != 0
  );

  const gapBidInvalid = useGapTickCheck(value, gapTick, gapTime, auctionView);

  const isAuctionManagerAuthorityNotWalletOwner =
    auctionView.auctionManager.authority !== wallet?.publicKey?.toBase58();

  const isAuctionNotStarted =
    auctionView.auction.info.state === AuctionState.Created;

  const isUpcoming = auctionView.state === AuctionViewState.Upcoming;
  const isStarted = auctionView.state === AuctionViewState.Live;
  const participationFixedPrice =
    auctionView.auctionManager.participationConfig?.fixedPrice ||
    0;
  const participationOnly =
<<<<<<< HEAD
    (auctionView.auctionManager.instance.info as AuctionManagerV1).settings?.winningConfigs?.length === 0;
=======
    auctionView.auctionManager.numWinners.toNumber() === 0;
>>>>>>> 64312c31

  const minBid =
    tickSize &&
    (isUpcoming || bids.length === 0
      ? fromLamports(
          participationOnly ? participationFixedPrice : priceFloor,
          mintInfo,
        )
      : isStarted && bids.length > 0
      ? parseFloat(formatTokenAmount(bids[0].info.lastBid, mintInfo))
      : 9999999) +
      tickSize.toNumber() / LAMPORTS_PER_SOL;

  const invalidBid =
    tickSizeInvalid ||
    gapBidInvalid ||
    !myPayingAccount ||
    value === undefined ||
    value * LAMPORTS_PER_SOL < priceFloor ||
    (minBid && value < minBid) ||
    loading ||
    !accountByMint.get(QUOTE_MINT.toBase58());

  useEffect(() => {
    if (wallet.connected) {
      if (wallet.publicKey && !showPlaceBid) setShowPlaceBid(true);
    } else {
      if (showPlaceBid) setShowPlaceBid(false);
    }
  }, [wallet.connected]);

  return (
    <div className="auction-container" style={style}>
      <div className={'time-info'}>
        <span>Auction ends in</span>
        <div>
          <AuctionCountdown auctionView={auctionView} labels={false} />
        </div>
      </div>
      <div className={'bid-info'}>
        <div
          style={{
            display: 'flex',
            alignItems: 'stretch',
            justifyContent: 'space-between',
          }}
        >
          <AuctionNumbers
            auctionView={auctionView}
            showAsRow={true}
            hideCountdown={true}
            displaySOL={true}
          />
<<<<<<< HEAD
          {showPlaceBid &&
            !hideDefaultAction &&
            wallet.connected &&
            auctionView.auction.info.ended() && (
              <Button
                className="secondary-btn"
                style={{alignSelf: "center"}}
                disabled={
                  !myPayingAccount ||
                  (!auctionView.myBidderMetadata &&
                    isAuctionManagerAuthorityNotWalletOwner) ||
                  loading ||
                  !!auctionView.items.find(i => i.find(it => !it.metadata))
                }
                onClick={async () => {
                  setLoading(true);
                  setShowRedemptionIssue(false);
                  if (
                    wallet?.publicKey?.toBase58() === auctionView.auctionManager.authority
                  ) {
                    const totalCost =
                      await calculateTotalCostOfRedeemingOtherPeoplesBids(
                        connection,
                        auctionView,
                        bids,
                        bidRedemptions,
                      );
                    setPrintingCost(totalCost);
                    setShowWarningModal(true);
                  }
                  try {
                    if (eligibleForAnything) {
                      await sendRedeemBid(
                        connection,
                        wallet,
                        myPayingAccount.pubkey,
                        auctionView,
                        accountByMint,
                        prizeTrackingTickets,
                        bidRedemptions,
                        bids,
                      ).then(() => setShowRedeemedBidModal(true));
                    } else {
                      await sendCancelBid(
                        connection,
                        wallet,
                        myPayingAccount.pubkey,
                        auctionView,
                        accountByMint,
                        bids,
                        bidRedemptions,
                        prizeTrackingTickets,
                      );
                    }
                  } catch (e) {
                    console.error(e);
                    setShowRedemptionIssue(true);
                  }
                  setLoading(false);
                }}
              >
                {loading ||
                auctionView.items.find(i => i.find(it => !it.metadata)) ||
                !myPayingAccount ? (
                  <Spin />
                ) : eligibleForAnything ? (
                  `Redeem bid`
                ) : (
                  `${
                    wallet?.publicKey &&
                    auctionView.auctionManager.authority === wallet.publicKey.toBase58()
                      ? 'Reclaim Items'
                      : 'Refund bid'
                  }`
                )}
              </Button>
          )}
=======
>>>>>>> 64312c31
          {showPlaceBid ? (
            <div
              style={{
                flexGrow: 1,
                marginLeft: '30px',
                borderLeft: '1px solid rgba(255, 255, 255, 0.1)',
                paddingLeft: '30px',
              }}
            >
              <AmountLabel
                title="in your wallet"
                displaySOL={true}
                style={{ marginBottom: 0 }}
                amount={formatAmount(balance.balance, 2)}
                customPrefix={
                  <Identicon
                    address={wallet?.publicKey?.toBase58()}
                    style={{ width: 36 }}
                  />
                }
              />
            </div>
          ) : (
            <div
              style={{
                display: 'flex',
                alignItems: 'center',
              }}
            >
              <HowAuctionsWorkModal buttonClassName="how-auctions-work" />
              {!hideDefaultAction &&
                !auctionView.auction.info.ended() &&
                (wallet.connected && isAuctionNotStarted && !isAuctionManagerAuthorityNotWalletOwner ? (
                  <Button
                    className="secondary-btn"
                    disabled={loading}
                    onClick={async () => {
                      setLoading(true);
                      try {
                        await startAuctionManually(connection, wallet, auctionView);
                      } catch (e) {
                        console.error(e);
                      }
                      setLoading(false);
                    }}
                    style={{ marginTop: 20 }}
                  >
                    {loading ? <Spin /> : 'Start auction'}
                  </Button>
                ) : (
                  <Button
                    className="secondary-btn"
                    onClick={() => {
                      if (wallet.connected) setShowPlaceBid(true);
                      else connect();
                    }}
                  >
                    Place Bid
                  </Button>
                ))}
<<<<<<< HEAD
=======
              {!hideDefaultAction &&
                wallet.connected &&
                auctionView.auction.info.ended() && (
                  <Button
                    className="secondary-btn"
                    disabled={
                      !myPayingAccount ||
                      (!auctionView.myBidderMetadata &&
                        isAuctionManagerAuthorityNotWalletOwner) ||
                      loading ||
                      !!auctionView.items.find(i => i.find(it => !it.metadata))
                    }
                    onClick={async () => {
                      setLoading(true);
                      setShowRedemptionIssue(false);
                      if (
                        wallet?.publicKey?.toBase58() === auctionView.auctionManager.authority
                      ) {
                        const totalCost =
                          await calculateTotalCostOfRedeemingOtherPeoplesBids(
                            connection,
                            auctionView,
                            bids,
                            bidRedemptions,
                          );
                        setPrintingCost(totalCost);
                        setShowWarningModal(true);
                      }
                      try {
                        if (eligibleForAnything) {
                          await sendRedeemBid(
                            connection,
                            wallet,
                            myPayingAccount.pubkey,
                            auctionView,
                            accountByMint,
                            prizeTrackingTickets,
                            bidRedemptions,
                            bids,
                          ).then(() => setShowRedeemedBidModal(true));
                        } else {
                          await sendCancelBid(
                            connection,
                            wallet,
                            myPayingAccount.pubkey,
                            auctionView,
                            accountByMint,
                            bids,
                            bidRedemptions,
                            prizeTrackingTickets,
                          );
                        }
                      } catch (e) {
                        console.error(e);
                        setShowRedemptionIssue(true);
                      }
                      setLoading(false);
                    }}
                  >
                    {loading ||
                    auctionView.items.find(i => i.find(it => !it.metadata)) ||
                    !myPayingAccount ? (
                      <Spin />
                    ) : eligibleForAnything ? (
                      `Redeem bid`
                    ) : (
                      `${
                        wallet?.publicKey &&
                        auctionView.auctionManager.authority === wallet.publicKey.toBase58()
                          ? 'Reclaim Items'
                          : 'Refund bid'
                      }`
                    )}
                  </Button>
                )}
>>>>>>> 64312c31
            </div>
          )}
        </div>
        {showPlaceBid &&
          !hideDefaultAction &&
          wallet.connected &&
          !auctionView.auction.info.ended() && (
            <div
              style={{
                display: 'flex',
                flexDirection: 'column',
                marginTop: '15px',
                marginBottom: '10px',
                borderTop: '1px solid rgba(255, 255, 255, 0.1)',
                paddingTop: '15px',
              }}
            >
              <div
                style={{
                  margin: '0 0 12px 0',
                  letterSpacing: '0.02em',
                  fontStyle: 'normal',
                  fontWeight: 400,
                  fontSize: '14px',
                  lineHeight: '14px',
                  textTransform: 'uppercase',
                  color: 'rgba(255, 255, 255, 0.7)',
                }}
              >
                your bid
              </div>
              <div
                style={{
                  display: 'flex',
                }}
              >
                <div
                  style={{
                    width: '100%',
                    background: '#242424',
                    borderRadius: 14,
                    color: 'rgba(0, 0, 0, 0.5)',
                  }}
                >
                  <InputNumber
                    autoFocus
                    className="input sol-input-bid"
                    value={value}
                    onChange={setValue}
                    precision={4}
                    style={{ fontSize: 16, lineHeight: '16px' }}
                    formatter={value =>
                      value
                        ? `◎ ${value}`.replace(/\B(?=(\d{3})+(?!\d))/g, ',')
                        : ''
                    }
                    placeholder={`Bid ${minBid} SOL or more`}
                  />
                </div>

                <Button
                  className="metaplex-button-default"
                  style={{
                    background: 'transparent',
                    color: 'white',
                    width: 'unset',
                    fontWeight: 600,
                    letterSpacing: '-0.02em',
                    border: 'none',
                  }}
                  disabled={loading}
                  onClick={() => setShowPlaceBid(false)}
                >
                  Cancel
                </Button>
                <Button
                  className="secondary-btn"
                  disabled={invalidBid}
                  onClick={async () => {
                    setLoading(true);
                    if (myPayingAccount && value) {
                      const bid = await sendPlaceBid(
                        connection,
                        wallet,
                        myPayingAccount.pubkey,
                        auctionView,
                        accountByMint,
                        value,
                      );
                      setLastBid(bid);
                      // setShowBidModal(false);
                      setShowBidPlaced(true);
                      setLoading(false);
                    }
                  }}
                >
                  {loading || !accountByMint.get(QUOTE_MINT.toBase58()) ? (
                    <Spin />
                  ) : (
                    'Bid now'
                  )}
                </Button>
              </div>
            </div>
          )}
        {action}
        {showRedemptionIssue && (
          <span style={{ color: 'red' }}>
            There was an issue redeeming or refunding your bid. Please try
            again.
          </span>
        )}
        {tickSizeInvalid && tickSize && (
          <span style={{ color: 'red' }}>
            Tick size is ◎{tickSize.toNumber() / LAMPORTS_PER_SOL}.
          </span>
        )}
        {gapBidInvalid && (
          <span style={{ color: 'red' }}>
            Your bid needs to be at least {gapTick}% larger than an existing bid
            during gap periods to be eligible.
          </span>
        )}
        {!loading && value !== undefined && showPlaceBid && invalidBid && (
          <span style={{ color: 'red' }}>Invalid amount</span>
        )}
      </div>

      <MetaplexOverlay visible={showBidPlaced}>
        <Confetti />
        <h1
          className="title"
          style={{
            fontSize: '3rem',
            marginBottom: 20,
          }}
        >
          Nice bid!
        </h1>
        <p
          style={{
            color: 'white',
            textAlign: 'center',
            fontSize: '2rem',
          }}
        >
          Your bid of ◎ {formatTokenAmount(lastBid?.amount, mintInfo)} was
          successful
        </p>
        <Button onClick={() => setShowBidPlaced(false)} className="overlay-btn">
          Got it
        </Button>
      </MetaplexOverlay>

      <MetaplexOverlay visible={showRedeemedBidModal}>
        <Confetti />
        <h1
          className="title"
          style={{
            fontSize: '3rem',
            marginBottom: 20,
          }}
        >
          Congratulations
        </h1>
        <p
          style={{
            color: 'white',
            textAlign: 'center',
            fontSize: '2rem',
          }}
        >
          Your bid has been redeemed please view your NFTs in{' '}
          <Link to="/artworks">My Items</Link>.
        </p>
        <Button
          onClick={() => setShowRedeemedBidModal(false)}
          className="overlay-btn"
        >
          Got it
        </Button>
      </MetaplexOverlay>

      {/* <MetaplexModal
        visible={showBidModal}
        onCancel={() => setShowBidModal(false)}
        bodyStyle={{
          alignItems: 'start',
        }}
        afterClose={() => modalHistory.replace('/placebid')}
      >
        <MemoryRouter>
          <Redirect to="/placebid" />

          <Route
            exact
            path="/placebid"
            render={({ history }) => {
              setModalHistory(history);
              const placeBid = async () => {
                setLoading(true);
                if (myPayingAccount && value) {
                  const bid = await sendPlaceBid(
                    connection,
                    wallet,
                    myPayingAccount.pubkey,
                    auctionView,
                    accountByMint,
                    value,
                  );
                  setLastBid(bid);
                  setShowBidModal(false);
                  setShowBidPlaced(true);
                  setLoading(false);
                }
              };

              return (
                <>
                  <h2 className="modal-title">Place a bid</h2>
                  {!!gapTime && (
                    <div
                      className="info-content"
                      style={{
                        color: 'rgba(255, 255, 255, 0.7)',
                        fontSize: '0.9rem',
                      }}
                    >
                      Bids placed in the last {gapTime} minutes will extend
                      bidding for another {gapTime} minutes beyond the point in
                      time that bid was made.{' '}
                      {gapTick && (
                        <span>
                          Additionally, once the official auction end time has
                          passed, only bids {gapTick}% larger than an existing
                          bid will be accepted.
                        </span>
                      )}
                    </div>
                  )}
                  <br />
                  <AuctionNumbers auctionView={auctionView} />

                  <br />
                  {tickSizeInvalid && tickSize && (
                    <span style={{ color: 'red' }}>
                      Tick size is ◎{tickSize.toNumber() / LAMPORTS_PER_SOL}.
                    </span>
                  )}
                  {gapBidInvalid && (
                    <span style={{ color: 'red' }}>
                      Your bid needs to be at least {gapTick}% larger than an
                      existing bid during gap periods to be eligible.
                    </span>
                  )}

                  <div
                    style={{
                      width: '100%',
                      background: '#242424',
                      borderRadius: 14,
                      color: 'rgba(0, 0, 0, 0.5)',
                    }}
                  >
                    <InputNumber
                      autoFocus
                      className="input"
                      value={value}
                      style={{
                        width: '100%',
                        background: '#393939',
                        borderRadius: 16,
                      }}
                      onChange={setValue}
                      precision={4}
                      formatter={value =>
                        value
                          ? `◎ ${value}`.replace(/\B(?=(\d{3})+(?!\d))/g, ',')
                          : ''
                      }
                      placeholder="Amount in SOL"
                    />
                    <div
                      style={{
                        display: 'inline-block',
                        margin: '5px 20px',
                        fontWeight: 700,
                      }}
                    >
                      ◎ {formatAmount(balance.balance, 2)}{' '}
                      <span style={{ color: '#717171' }}>available</span>
                    </div>
                    <Link
                      to="/addfunds"
                      style={{
                        float: 'right',
                        margin: '5px 20px',
                        color: '#5870EE',
                      }}
                    >
                      Add funds
                    </Link>
                  </div>

                  <br />
                  <Button
                    type="primary"
                    size="large"
                    className="action-btn"
                    onClick={placeBid}
                    disabled={
                      tickSizeInvalid ||
                      gapBidInvalid ||
                      !myPayingAccount ||
                      value === undefined ||
                      value * LAMPORTS_PER_SOL < priceFloor ||
                      loading ||
                      !accountByMint.get(QUOTE_MINT.toBase58())
                    }
                  >
                    {loading || !accountByMint.get(QUOTE_MINT.toBase58()) ? (
                      <Spin />
                    ) : (
                      'Place bid'
                    )}
                  </Button>
                </>
              );
            }}
          />

          <Route exact path="/addfunds">
            <div style={{ maxWidth: '100%' }}>
              <h2>Add funds</h2>
              <p style={{ color: 'white' }}>
                We partner with <b>FTX</b> to make it simple to start purchasing
                digital collectibles.
              </p>
              <div
                style={{
                  width: '100%',
                  background: '#242424',
                  borderRadius: 12,
                  marginBottom: 10,
                  height: 50,
                  display: 'flex',
                  alignItems: 'center',
                  padding: '0 10px',
                  justifyContent: 'space-between',
                  fontWeight: 700,
                }}
              >
                <span style={{ color: 'rgba(255, 255, 255, 0.5)' }}>
                  Balance
                </span>
                <span>
                  {formatAmount(balance.balance, 2)}&nbsp;&nbsp;
                  <span
                    style={{
                      borderRadius: '50%',
                      background: 'black',
                      display: 'inline-block',
                      padding: '1px 4px 4px 4px',
                      lineHeight: 1,
                    }}
                  >
                    <img src="/sol.svg" width="10" />
                  </span>{' '}
                  SOL
                </span>
              </div>
              <p>
                If you have not used FTX Pay before, it may take a few moments
                to get set up.
              </p>
              <Button
                onClick={() => modalHistory.push('/placebid')}
                style={{
                  background: '#454545',
                  borderRadius: 14,
                  width: '30%',
                  padding: 10,
                  height: 'auto',
                }}
              >
                Back
              </Button>
              <Button
                onClick={() => {
                  window.open(
                    `https://ftx.com/pay/request?coin=SOL&address=${wallet.publicKey?.toBase58()}&tag=&wallet=sol&memoIsRequired=false`,
                    '_blank',
                    'resizable,width=680,height=860',
                  );
                }}
                style={{
                  background: 'black',
                  borderRadius: 14,
                  width: '68%',
                  marginLeft: '2%',
                  padding: 10,
                  height: 'auto',
                  borderColor: 'black',
                }}
              >
                <div
                  style={{
                    display: 'flex',
                    placeContent: 'center',
                    justifyContent: 'center',
                    alignContent: 'center',
                    alignItems: 'center',
                    fontSize: 16,
                  }}
                >
                  <span style={{ marginRight: 5 }}>Sign with</span>
                  <img src="/ftxpay.png" width="80" />
                </div>
              </Button>
            </div>
          </Route>
        </MemoryRouter>
      </MetaplexModal> */}

      <MetaplexModal
        visible={showWarningModal}
        onCancel={() => setShowWarningModal(false)}
        bodyStyle={{
          alignItems: 'start',
        }}
      >
        <h3 style={{ color: 'white' }}>
          Warning: There may be some items in this auction that still are
          required by the auction for printing bidders&apos; limited or open edition
          NFTs. If you wish to withdraw them, you are agreeing to foot the cost
          of up to an estimated ◎<b>{(printingCost || 0) / LAMPORTS_PER_SOL}</b>{' '}
          plus transaction fees to redeem their bids for them right now.
        </h3>
      </MetaplexModal>
    </div>
  );
};<|MERGE_RESOLUTION|>--- conflicted
+++ resolved
@@ -268,11 +268,7 @@
     auctionView.auctionManager.participationConfig?.fixedPrice ||
     0;
   const participationOnly =
-<<<<<<< HEAD
-    (auctionView.auctionManager.instance.info as AuctionManagerV1).settings?.winningConfigs?.length === 0;
-=======
     auctionView.auctionManager.numWinners.toNumber() === 0;
->>>>>>> 64312c31
 
   const minBid =
     tickSize &&
@@ -326,86 +322,6 @@
             hideCountdown={true}
             displaySOL={true}
           />
-<<<<<<< HEAD
-          {showPlaceBid &&
-            !hideDefaultAction &&
-            wallet.connected &&
-            auctionView.auction.info.ended() && (
-              <Button
-                className="secondary-btn"
-                style={{alignSelf: "center"}}
-                disabled={
-                  !myPayingAccount ||
-                  (!auctionView.myBidderMetadata &&
-                    isAuctionManagerAuthorityNotWalletOwner) ||
-                  loading ||
-                  !!auctionView.items.find(i => i.find(it => !it.metadata))
-                }
-                onClick={async () => {
-                  setLoading(true);
-                  setShowRedemptionIssue(false);
-                  if (
-                    wallet?.publicKey?.toBase58() === auctionView.auctionManager.authority
-                  ) {
-                    const totalCost =
-                      await calculateTotalCostOfRedeemingOtherPeoplesBids(
-                        connection,
-                        auctionView,
-                        bids,
-                        bidRedemptions,
-                      );
-                    setPrintingCost(totalCost);
-                    setShowWarningModal(true);
-                  }
-                  try {
-                    if (eligibleForAnything) {
-                      await sendRedeemBid(
-                        connection,
-                        wallet,
-                        myPayingAccount.pubkey,
-                        auctionView,
-                        accountByMint,
-                        prizeTrackingTickets,
-                        bidRedemptions,
-                        bids,
-                      ).then(() => setShowRedeemedBidModal(true));
-                    } else {
-                      await sendCancelBid(
-                        connection,
-                        wallet,
-                        myPayingAccount.pubkey,
-                        auctionView,
-                        accountByMint,
-                        bids,
-                        bidRedemptions,
-                        prizeTrackingTickets,
-                      );
-                    }
-                  } catch (e) {
-                    console.error(e);
-                    setShowRedemptionIssue(true);
-                  }
-                  setLoading(false);
-                }}
-              >
-                {loading ||
-                auctionView.items.find(i => i.find(it => !it.metadata)) ||
-                !myPayingAccount ? (
-                  <Spin />
-                ) : eligibleForAnything ? (
-                  `Redeem bid`
-                ) : (
-                  `${
-                    wallet?.publicKey &&
-                    auctionView.auctionManager.authority === wallet.publicKey.toBase58()
-                      ? 'Reclaim Items'
-                      : 'Refund bid'
-                  }`
-                )}
-              </Button>
-          )}
-=======
->>>>>>> 64312c31
           {showPlaceBid ? (
             <div
               style={{
@@ -466,8 +382,6 @@
                     Place Bid
                   </Button>
                 ))}
-<<<<<<< HEAD
-=======
               {!hideDefaultAction &&
                 wallet.connected &&
                 auctionView.auction.info.ended() && (
@@ -543,7 +457,6 @@
                     )}
                   </Button>
                 )}
->>>>>>> 64312c31
             </div>
           )}
         </div>
