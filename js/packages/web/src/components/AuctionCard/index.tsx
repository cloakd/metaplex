import React, { useMemo, useState, useCallback, useEffect } from 'react';
import { Button, InputNumber, Spin } from 'antd';
import { Link } from 'react-router-dom';

import {
  useConnection,
  useUserAccounts,
  MetaplexModal,
  MetaplexOverlay,
  formatAmount,
  formatTokenAmount,
  useMint,
  PriceFloorType,
  AuctionDataExtended,
  ParsedAccount,
  getAuctionExtended,
  programIds,
  AuctionState,
  BidderMetadata,
  MAX_METADATA_LEN,
  MAX_EDITION_LEN,
  Identicon,
  fromLamports,
  useWalletModal,
  VaultState,
  BidStateType,
} from '@oyster/common';
import {
  AuctionView,
  AuctionViewState,
  useBidsForAuction,
  useUserBalance,
} from '../../hooks';
import { useWallet } from '@solana/wallet-adapter-react';
import { sendPlaceBid } from '../../actions/sendPlaceBid';
// import { bidAndClaimInstantSale } from '../../actions/bidAndClaimInstantSale';
import { AuctionCountdown, AuctionNumbers } from '../AuctionNumbers';
import {
  sendRedeemBid,
  eligibleForParticipationPrizeGivenWinningIndex,
} from '../../actions/sendRedeemBid';
import { sendCancelBid } from '../../actions/cancelBid';
import { startAuctionManually } from '../../actions/startAuctionManually';
import BN from 'bn.js';
import { Confetti } from '../Confetti';
import { QUOTE_MINT } from '../../constants';
import { Connection, LAMPORTS_PER_SOL } from '@solana/web3.js';
import { useMeta } from '../../contexts';
import moment from 'moment';
import { AmountLabel } from '../AmountLabel';
import { HowAuctionsWorkModal } from '../HowAuctionsWorkModal';
import { AccountLayout, MintLayout } from '@solana/spl-token';
import { findEligibleParticipationBidsForRedemption } from '../../actions/claimUnusedPrizes';
import {
  BidRedemptionTicket,
  MAX_PRIZE_TRACKING_TICKET_SIZE,
  WinningConfigType,
} from '@oyster/common/dist/lib/models/metaplex/index';
import { useActionButtonContent } from './hooks/useActionButtonContent';
import { endSale } from './utils/endSale';
import { useInstantSaleState } from './hooks/useInstantSaleState';

async function calculateTotalCostOfRedeemingOtherPeoplesBids(
  connection: Connection,
  auctionView: AuctionView,
  bids: ParsedAccount<BidderMetadata>[],
  bidRedemptions: Record<string, ParsedAccount<BidRedemptionTicket>>,
): Promise<number> {
  const accountRentExempt = await connection.getMinimumBalanceForRentExemption(
    AccountLayout.span,
  );
  const mintRentExempt = await connection.getMinimumBalanceForRentExemption(
    MintLayout.span,
  );
  const metadataRentExempt = await connection.getMinimumBalanceForRentExemption(
    MAX_METADATA_LEN,
  );
  const editionRentExempt = await connection.getMinimumBalanceForRentExemption(
    MAX_EDITION_LEN,
  );
  const prizeTrackingTicketExempt =
    await connection.getMinimumBalanceForRentExemption(
      MAX_PRIZE_TRACKING_TICKET_SIZE,
    );

  const eligibleParticipations =
    await findEligibleParticipationBidsForRedemption(
      auctionView,
      bids,
      bidRedemptions,
    );
  const max = auctionView.auction.info.bidState.max.toNumber();
  let totalWinnerItems = 0;
  for (let i = 0; i < max; i++) {
    const winner = auctionView.auction.info.bidState.getWinnerAt(i);
    if (!winner) {
      break;
    } else {
      const bid = bids.find(b => b.info.bidderPubkey === winner);
      if (bid) {
        for (
          let j = 0;
          j < auctionView.auctionManager.safetyDepositBoxesExpected.toNumber();
          j++
        ) {
          totalWinnerItems += auctionView.auctionManager
            .getAmountForWinner(i, j)
            .toNumber();
        }
      }
    }
  }
  return (
    (mintRentExempt +
      accountRentExempt +
      metadataRentExempt +
      editionRentExempt +
      prizeTrackingTicketExempt) *
    (eligibleParticipations.length + totalWinnerItems)
  );
}
function useGapTickCheck(
  value: number | undefined,
  gapTick: number | null,
  gapTime: number,
  auctionView: AuctionView,
): boolean {
  return !!useMemo(() => {
    if (gapTick && value && gapTime && !auctionView.auction.info.ended()) {
      // so we have a gap tick percentage, and a gap tick time, and a value, and we're not ended - are we within gap time?
      const now = moment().unix();
      const endedAt = auctionView.auction.info.endedAt;
      if (endedAt) {
        const ended = endedAt.toNumber();
        if (now > ended) {
          const toLamportVal = value * LAMPORTS_PER_SOL;
          // Ok, we are in gap time, since now is greater than ended and we're not actually an ended auction yt.
          // Check that the bid is at least gapTick % bigger than the next biggest one in the stack.
          for (
            let i = auctionView.auction.info.bidState.bids.length - 1;
            i > -1;
            i--
          ) {
            const bid = auctionView.auction.info.bidState.bids[i];
            const expected = bid.amount.toNumber();
            if (expected < toLamportVal) {
              const higherExpectedAmount = expected * ((100 + gapTick) / 100);

              return higherExpectedAmount > toLamportVal;
            } else if (expected === toLamportVal) {
              // If gap tick is set, no way you can bid in this case - you must bid higher.
              return true;
            }
          }
          return false;
        } else {
          return false;
        }
      }
      return false;
    }
  }, [value, gapTick, gapTime, auctionView]);
}

function useAuctionExtended(
  auctionView: AuctionView,
): ParsedAccount<AuctionDataExtended> | undefined {
  const [auctionExtended, setAuctionExtended] =
    useState<ParsedAccount<AuctionDataExtended>>();
  const { auctionDataExtended } = useMeta();

  useMemo(() => {
    const fn = async () => {
      if (!auctionExtended) {
        const PROGRAM_IDS = programIds();
        const extendedKey = await getAuctionExtended({
          auctionProgramId: PROGRAM_IDS.auction,
          resource: auctionView.vault.pubkey,
        });
        const extendedValue = auctionDataExtended[extendedKey];
        if (extendedValue) setAuctionExtended(extendedValue);
      }
    };
    fn();
  }, [auctionDataExtended, auctionExtended, setAuctionExtended]);

  return auctionExtended;
}
export const AuctionCard = ({
  auctionView,
  style,
  hideDefaultAction,
  action,
}: {
  auctionView: AuctionView;
  style?: React.CSSProperties;
  hideDefaultAction?: boolean;
  action?: JSX.Element;
}) => {
  const connection = useConnection();
  const { update } = useMeta();

  const wallet = useWallet();
  const { setVisible } = useWalletModal();
  const connect = useCallback(
    () => (wallet.wallet ? wallet.connect().catch() : setVisible(true)),
    [wallet.wallet, wallet.connect, setVisible],
  );

  const mintInfo = useMint(auctionView.auction.info.tokenMint);
  const { prizeTrackingTickets, bidRedemptions } = useMeta();
  const bids = useBidsForAuction(auctionView.auction.pubkey);

  const [value, setValue] = useState<number>();
  const [loading, setLoading] = useState<boolean>(false);

  const [showRedeemedBidModal, setShowRedeemedBidModal] =
    useState<boolean>(false);
  const [showEndingBidModal, setShowEndingBidModal] =
    useState<boolean>(false);
  const [showRedemptionIssue, setShowRedemptionIssue] =
    useState<boolean>(false);
  const [showBidPlaced, setShowBidPlaced] = useState<boolean>(false);
  const [showPlaceBid, setShowPlaceBid] = useState<boolean>(false);
  const [lastBid, setLastBid] = useState<{ amount: BN } | undefined>(undefined);

  const [showWarningModal, setShowWarningModal] = useState<boolean>(false);
  const [printingCost, setPrintingCost] = useState<number>();

  const { accountByMint } = useUserAccounts();

  const mintKey = auctionView.auction.info.tokenMint;
  const balance = useUserBalance(mintKey);

  const myPayingAccount = balance.accounts[0];
  let winnerIndex: number | null = null;
  if (auctionView.myBidderPot?.pubkey)
    winnerIndex = auctionView.auction.info.bidState.getWinnerIndex(
      auctionView.myBidderPot?.info.bidderAct,
    );
  const priceFloor =
    auctionView.auction.info.priceFloor.type === PriceFloorType.Minimum
      ? auctionView.auction.info.priceFloor.minPrice?.toNumber() || 0
      : 0;
  const eligibleForOpenEdition = eligibleForParticipationPrizeGivenWinningIndex(
    winnerIndex,
    auctionView,
    auctionView.myBidderMetadata,
    auctionView.myBidRedemption,
  );
  const auctionExtended = useAuctionExtended(auctionView);

  const eligibleForAnything = winnerIndex !== null || eligibleForOpenEdition;
  const gapTime = (auctionView.auction.info.auctionGap?.toNumber() || 0) / 60;
  const gapTick = auctionExtended
    ? auctionExtended.info.gapTickSizePercentage
    : 0;
  const tickSize = auctionExtended ? auctionExtended.info.tickSize : 0;
  const tickSizeInvalid = !!(
    tickSize &&
    value &&
    (value * LAMPORTS_PER_SOL) % tickSize.toNumber() != 0
  );

  const gapBidInvalid = useGapTickCheck(value, gapTick, gapTime, auctionView);

  const isAuctionManagerAuthorityNotWalletOwner =
    auctionView.auctionManager.authority !== wallet?.publicKey?.toBase58();

  const isAuctionNotStarted =
    auctionView.auction.info.state === AuctionState.Created;

  const isUpcoming = auctionView.state === AuctionViewState.Upcoming;
  const isStarted = auctionView.state === AuctionViewState.Live;
  const participationFixedPrice =
    auctionView.auctionManager.participationConfig?.fixedPrice || 0;
  const participationOnly =
    auctionView.auctionManager.numWinners.toNumber() === 0;

  const minBid =
    tickSize &&
    (isUpcoming || bids.length === 0
      ? fromLamports(
          participationOnly ? participationFixedPrice : priceFloor,
          mintInfo,
        )
      : isStarted && bids.length > 0
      ? parseFloat(formatTokenAmount(bids[0].info.lastBid, mintInfo))
      : 9999999) +
      tickSize.toNumber() / LAMPORTS_PER_SOL;

  const invalidBid =
    tickSizeInvalid ||
    gapBidInvalid ||
    !myPayingAccount ||
    value === undefined ||
    value * LAMPORTS_PER_SOL < priceFloor ||
    (minBid && value < minBid) ||
    loading ||
    !accountByMint.get(QUOTE_MINT.toBase58());

  useEffect(() => {
    if (wallet.connected) {
      if (wallet.publicKey && !showPlaceBid) setShowPlaceBid(true);
    } else {
      if (showPlaceBid) setShowPlaceBid(false);
    }
  }, [wallet.connected]);

  const instantSale = async () => {
    setLoading(true);
    const instantSalePrice =
      auctionView.auctionDataExtended?.info.instantSalePrice;
    const winningConfigType =
      auctionView.participationItem?.winningConfigType ||
      auctionView.items[0][0].winningConfigType;
    const isAuctionItemMaster = [
      WinningConfigType.FullRightsTransfer,
      WinningConfigType.TokenOnlyTransfer,
    ].includes(winningConfigType);
    const allowBidToPublic =
      myPayingAccount &&
      !auctionView.myBidderPot &&
      isAuctionManagerAuthorityNotWalletOwner;
    const allowBidToAuctionOwner =
      myPayingAccount &&
      !isAuctionManagerAuthorityNotWalletOwner &&
      isAuctionItemMaster;

    // Placing a "bid" of the full amount results in a purchase to redeem.
    if (instantSalePrice && (allowBidToPublic || allowBidToAuctionOwner)) {
      try {
        console.log('sendPlaceBid');
        const bid = await sendPlaceBid(
          connection,
          wallet,
          myPayingAccount.pubkey,
          auctionView,
          accountByMint,
          instantSalePrice,
        );
        setLastBid(bid);
      } catch (e) {
        console.error('sendPlaceBid', e);
        setLoading(false);
        return;
      }
    }

    const newAuctionState = await update(
      auctionView.auction.pubkey,
      wallet.publicKey,
    );
    auctionView.auction = newAuctionState[0];
    auctionView.myBidderPot = newAuctionState[1];
    auctionView.myBidderMetadata = newAuctionState[2];
    // Claim the purchase
    try {
      await sendRedeemBid(
        connection,
        wallet,
        myPayingAccount.pubkey,
        auctionView,
        accountByMint,
        prizeTrackingTickets,
        bidRedemptions,
        bids,
      ).then(async () => {
        await update();
        setShowRedeemedBidModal(true);
      });
    } catch (e) {
      console.error(e);
      setShowRedemptionIssue(true);
    }

    setLoading(false);
  };

  const isOpenEditionSale =
    auctionView.auction.info.bidState.type === BidStateType.OpenEdition;

  const isBidderPotEmpty = Boolean(auctionView.myBidderPot?.info.emptied);
  const doesInstantSaleHasNoItems =
    isBidderPotEmpty &&
    auctionView.auction.info.bidState.max.toNumber() === bids.length;

  const shouldHideInstantSale =
    !isOpenEditionSale &&
    auctionView.isInstantSale &&
    isAuctionManagerAuthorityNotWalletOwner &&
    doesInstantSaleHasNoItems;

  const shouldHide =
    shouldHideInstantSale ||
    (auctionView.vault.info.state === VaultState.Deactivated &&
      isBidderPotEmpty);

  const {
    isInstantSale,
    canEndInstantSale
  } = useInstantSaleState(auctionView)
  const actionButtonContent = useActionButtonContent(auctionView)

  if (shouldHide) {
    return <></>;
  }

  return (
    <div className="auction-container" style={style}>
      <div className={'time-info'}>
        {!auctionView.isInstantSale && (
          <>
            <span>Auction ends in</span>
            <div>
              <AuctionCountdown auctionView={auctionView} labels={false} />
            </div>
          </>
        )}
      </div>
      <div className={'bid-info'}>
        <div className="bid-info-container">
          <AuctionNumbers
            auctionView={auctionView}
            showAsRow={true}
            hideCountdown={true}
            displaySOL={true}
          />
          {showPlaceBid &&
            !hideDefaultAction &&
            wallet.connected &&
            auctionView.auction.info.ended() && (
              <Button
                className="secondary-btn"
                disabled={
                  !myPayingAccount ||
                  (!auctionView.myBidderMetadata &&
                    isAuctionManagerAuthorityNotWalletOwner) ||
                  loading ||
                  !!auctionView.items.find(i => i.find(it => !it.metadata))
                }
                onClick={async () => {
                  setLoading(true);
                  setShowRedemptionIssue(false);
                  if (
                    wallet?.publicKey?.toBase58() ===
                    auctionView.auctionManager.authority
                  ) {
                    const totalCost =
                      await calculateTotalCostOfRedeemingOtherPeoplesBids(
                        connection,
                        auctionView,
                        bids,
                        bidRedemptions,
                      );
                    setPrintingCost(totalCost);
                    setShowWarningModal(true);
                  }
                  try {
                    if (eligibleForAnything) {
                      await sendRedeemBid(
                        connection,
                        wallet,
                        myPayingAccount.pubkey,
                        auctionView,
                        accountByMint,
                        prizeTrackingTickets,
                        bidRedemptions,
                        bids,
                      ).then(() => setShowRedeemedBidModal(true));
                    } else {
                      await sendCancelBid(
                        connection,
                        wallet,
                        myPayingAccount.pubkey,
                        auctionView,
                        accountByMint,
                        bids,
                        bidRedemptions,
                        prizeTrackingTickets,
                      );
                    }
                  } catch (e) {
                    console.error(e);
                    setShowRedemptionIssue(true);
                  }
                  setLoading(false);
                }}
              >
                {loading ||
                auctionView.items.find(i => i.find(it => !it.metadata)) ||
                !myPayingAccount ? (
                  <Spin />
                ) : eligibleForAnything ? (
                  `Redeem bid`
                ) : (
                  `${
                    wallet?.publicKey &&
                    auctionView.auctionManager.authority ===
                      wallet.publicKey.toBase58()
                      ? 'Reclaim Items'
                      : 'Refund bid'
                  }`
                )}
              </Button>
            )}
          {showPlaceBid ? (
            <div className="show-place-bid">
              <AmountLabel
                title="in your wallet"
                displaySOL={true}
                style={{ marginBottom: 0 }}
                amount={formatAmount(balance.balance, 2)}
                customPrefix={
                  <Identicon
                    address={wallet?.publicKey?.toBase58()}
                    style={{ width: 36 }}
                  />
                }
              />
            </div>
          ) : (
            <div className="actions-place-bid">
              <HowAuctionsWorkModal buttonClassName="black-btn" />
              {!hideDefaultAction &&
                !auctionView.auction.info.ended() &&
                (wallet.connected &&
                isAuctionNotStarted &&
                !isAuctionManagerAuthorityNotWalletOwner ? (
                  <Button
                    className="secondary-btn"
                    disabled={loading}
                    onClick={async () => {
                      setLoading(true);
                      try {
                        await startAuctionManually(
                          connection,
                          wallet,
                          auctionView,
                        );
                      } catch (e) {
                        console.error(e);
                      }
                      setLoading(false);
                    }}
                    style={{ marginTop: 20 }}
                  >
                    {loading ? <Spin /> : 'Start auction'}
                  </Button>
                ) : (
                  <Button
                    className="secondary-btn"
                    onClick={() => {
                      if (wallet.connected) setShowPlaceBid(true);
                      else connect();
                    }}
                  >
                    Place Bid
                  </Button>
                ))}
            </div>
          )}
        </div>
        {showPlaceBid &&
          !auctionView.isInstantSale &&
          !hideDefaultAction &&
          wallet.connected &&
          !auctionView.auction.info.ended() && (
            <div
              style={{
                display: 'flex',
                flexDirection: 'column',
                marginTop: '15px',
                marginBottom: '10px',
                borderTop: '1px solid rgba(255, 255, 255, 0.1)',
                paddingTop: '15px',
              }}
            >
              <div
                style={{
                  margin: '0 0 12px 0',
                  letterSpacing: '0.02em',
                  fontStyle: 'normal',
                  fontWeight: 400,
                  fontSize: '14px',
                  lineHeight: '14px',
                  textTransform: 'uppercase',
                  color: 'rgba(255, 255, 255, 0.7)',
                }}
              >
                your bid
              </div>
              <div className={'bid-container'}>
                <div
                  style={{
                    width: '100%',
                    background: '#242424',
                    borderRadius: 14,
                    color: 'rgba(0, 0, 0, 0.5)',
                  }}
                >
                  <InputNumber
                    autoFocus
                    className="input sol-input-bid"
                    value={value}
                    onChange={setValue}
                    precision={4}
                    style={{ fontSize: 16, lineHeight: '16px' }}
                    formatter={value =>
                      value
                        ? `◎ ${value}`.replace(/\B(?=(\d{3})+(?!\d))/g, ',')
                        : ''
                    }
                    placeholder={`Bid ${minBid} SOL or more`}
                  />
                </div>
                <div className={'bid-buttons'}>
                  <Button
                    className="metaplex-button-default"
                    style={{
                      background: 'transparent',
                      color: 'white',
                      width: 'unset',
                      fontWeight: 600,
                      letterSpacing: '-0.02em',
                      border: 'none',
                    }}
                    disabled={loading}
                    onClick={() => setShowPlaceBid(false)}
                  >
                    Cancel
                  </Button>
                  <Button
                    className="secondary-btn"
                    disabled={invalidBid}
                    onClick={async () => {
                      setLoading(true);
                      if (myPayingAccount && value) {
                        const bid = await sendPlaceBid(
                          connection,
                          wallet,
                          myPayingAccount.pubkey,
                          auctionView,
                          accountByMint,
                          value,
                        );
                        setLastBid(bid);
                        // setShowBidModal(false);
                        setShowBidPlaced(true);
                        setLoading(false);
                      }
                    }}
                  >
                    {loading || !accountByMint.get(QUOTE_MINT.toBase58()) ? (
                      <Spin />
                    ) : (
                      'Bid now'
                    )}
                  </Button>
                </div>
              </div>
            </div>
          )}
        {!hideDefaultAction &&
          wallet.connected &&
          !auctionView.auction.info.ended() &&
          (isAuctionNotStarted && !isAuctionManagerAuthorityNotWalletOwner ? (
            <Button
              type="primary"
              size="large"
              className="action-btn"
              disabled={loading}
              onClick={async () => {
                setLoading(true);
                try {
                  await startAuctionManually(connection, wallet, auctionView);
                } catch (e) {
                  console.error(e);
                }
                setLoading(false);
              }}
              style={{ marginTop: 20 }}
            >
              {loading ? <Spin /> : 'Start auction'}
            </Button>
          ) : loading ? (
            <Spin />
          ) : (
<<<<<<< HEAD
            auctionView.isInstantSale && (
              <Button
                type="primary"
                size="large"
                className="ant-btn secondary-btn"
                disabled={loading}
                onClick={instantSale}
                style={{ marginTop: 20, width: '100%' }}
              >
                {!isAuctionManagerAuthorityNotWalletOwner
                  ? 'CLAIM ITEM'
                  : auctionView.myBidderPot
                  ? 'Claim Purchase'
                  : 'Buy Now'}
              </Button>
            )
=======
            <Button
              type="primary"
              size="large"
              className="action-btn"
              disabled={loading}
              onClick={() => setShowBidModal(true)}
              style={{ marginTop: 20 }}
            >
              {loading ? (
                <Spin />
              ) : (
                actionButtonContent
              )}
            </Button>
>>>>>>> 9e6a0618
          ))}
        {!hideDefaultAction && !wallet.connected && (
          <Button
            type="primary"
            size="large"
            className="action-btn"
            onClick={connect}
            style={{ marginTop: 20 }}
          >
            Connect wallet to{' '}
            {auctionView.isInstantSale ? 'purchase' : 'place bid'}
          </Button>
        )}
        {action}
        {showRedemptionIssue && (
          <span style={{ color: 'red' }}>
            There was an issue redeeming or refunding your bid. Please try
            again.
          </span>
        )}
        {tickSizeInvalid && tickSize && (
          <span style={{ color: 'red' }}>
            Tick size is ◎{tickSize.toNumber() / LAMPORTS_PER_SOL}.
          </span>
        )}
        {gapBidInvalid && (
          <span style={{ color: 'red' }}>
            Your bid needs to be at least {gapTick}% larger than an existing bid
            during gap periods to be eligible.
          </span>
        )}
        {!loading && value !== undefined && showPlaceBid && invalidBid && (
          <span style={{ color: 'red' }}>Invalid amount</span>
        )}
      </div>

      <MetaplexOverlay visible={showBidPlaced}>
        <Confetti />
        <h1
          className="title"
          style={{
            fontSize: '3rem',
            marginBottom: 20,
          }}
        >
          Nice bid!
        </h1>
        <p
          style={{
            color: 'white',
            textAlign: 'center',
            fontSize: '2rem',
          }}
        >
          Your bid of ◎ {formatTokenAmount(lastBid?.amount, mintInfo)} was
          successful
        </p>
        <Button onClick={() => setShowBidPlaced(false)} className="overlay-btn">
          Got it
        </Button>
      </MetaplexOverlay>

      <MetaplexOverlay visible={showEndingBidModal}>
        <Confetti />
        <h1
          className="title"
          style={{
            fontSize: '3rem',
            marginBottom: 20,
          }}
        >
          Congratulations
        </h1>
        <p
          style={{
            color: 'white',
            textAlign: 'center',
            fontSize: '2rem',
          }}
        >
          Your sale has been ended please view your NFTs in <Link to="/artworks">My Items</Link>
          .
        </p>
        <Button
          onClick={() => setShowEndingBidModal(false)}
          className="overlay-btn"
        >
          Got it
        </Button>
      </MetaplexOverlay>

      <MetaplexOverlay visible={showRedeemedBidModal}>
        <Confetti />
        <h1
          className="title"
          style={{
            fontSize: '3rem',
            marginBottom: 20,
          }}
        >
          Congratulations
        </h1>
        <p
          style={{
            color: 'white',
            textAlign: 'center',
            fontSize: '2rem',
          }}
        >
          Your {auctionView.isInstantSale ? 'purchase' : 'bid'} has been
          redeemed please view your NFTs in <Link to="/artworks">My Items</Link>
          .
        </p>
        <Button
          onClick={() => setShowRedeemedBidModal(false)}
          className="overlay-btn"
        >
          Got it
        </Button>
      </MetaplexOverlay>

      <MetaplexModal
<<<<<<< HEAD
=======
        visible={showBidModal}
        onCancel={() => setShowBidModal(false)}
        bodyStyle={{
          alignItems: 'start',
        }}
        afterClose={() => modalHistory.replace('/placebid')}
      >
        <MemoryRouter>
          <Redirect to="/placebid" />

          <Route
            exact
            path="/placebid"
            render={({ history }) => {
              setModalHistory(history);
              const placeBid = async () => {
                setLoading(true);
                if (myPayingAccount && value) {
                  const bid = await sendPlaceBid(
                    connection,
                    wallet,
                    myPayingAccount.pubkey,
                    auctionView,
                    accountByMint,
                    value,
                  );
                  setLastBid(bid);
                  setShowBidModal(false);
                  setShowBidPlaced(true);
                  setLoading(false);
                }
              };

              const endInstantSale = async () => {
                setLoading(true);

                try {
                  await endSale({
                    auctionView,
                    connection,
                    accountByMint,
                    bids,
                    bidRedemptions,
                    prizeTrackingTickets,
                    wallet
                  })
                } catch (e) {
                  console.error('endAuction', e);
                  setShowBidModal(false);
                  setLoading(false);
                  return;
                }

                setShowBidModal(false);
                setShowEndingBidModal(true);
                setLoading(false);
              }

              const instantSale = async () => {
                setLoading(true);

                const instantSalePrice =
                  auctionView.auctionDataExtended?.info.instantSalePrice;
                const winningConfigType =
                  auctionView.participationItem?.winningConfigType ||
                  auctionView.items[0][0].winningConfigType;
                const isAuctionItemMaster = [
                  WinningConfigType.FullRightsTransfer,
                  WinningConfigType.TokenOnlyTransfer,
                ].includes(winningConfigType);
                const allowBidToPublic =
                  myPayingAccount &&
                  !auctionView.myBidderPot &&
                  isAuctionManagerAuthorityNotWalletOwner;
                const allowBidToAuctionOwner =
                  myPayingAccount &&
                  !isAuctionManagerAuthorityNotWalletOwner &&
                  isAuctionItemMaster;

                // Placing a "bid" of the full amount results in a purchase to redeem.
                if (
                  instantSalePrice &&
                  (allowBidToPublic || allowBidToAuctionOwner)
                ) {
                  try {
                    const bid = await sendPlaceBid(
                      connection,
                      wallet,
                      myPayingAccount.pubkey,
                      auctionView,
                      accountByMint,
                      instantSalePrice,
                    );
                    setLastBid(bid);
                  } catch (e) {
                    console.error('sendPlaceBid', e);
                    setShowBidModal(false);
                    setLoading(false);
                    return;
                  }
                }

                const newAuctionState = await update(
                  auctionView.auction.pubkey,
                  wallet.publicKey,
                );
                auctionView.auction = newAuctionState[0];
                auctionView.myBidderPot = newAuctionState[1];
                auctionView.myBidderMetadata = newAuctionState[2];
                // Claim the purchase
                try {
                  await sendRedeemBid(
                    connection,
                    wallet,
                    myPayingAccount.pubkey,
                    auctionView,
                    accountByMint,
                    prizeTrackingTickets,
                    bidRedemptions,
                    bids,
                  ).then(async () => {
                    await update();
                    setShowBidModal(false);
                    setShowRedeemedBidModal(true);
                  });
                } catch (e) {
                  console.error(e);
                  setShowRedemptionIssue(true);
                }

                setLoading(false);
              };


              const actionBtnFn = () => {
                if (!isInstantSale) {
                  return placeBid();
                }

                if (canEndInstantSale) {
                  return endInstantSale();
                }

                return instantSale();
              }

              return (
                <>
                  <h2 className="modal-title">
                    {canEndInstantSale && 'End instant sale'}
                    {!canEndInstantSale && (auctionView.isInstantSale
                      ? 'Confirm Purchase'
                      : 'Place a bid')}
                  </h2>
                  {!!gapTime && (
                    <div
                      className="info-content"
                      style={{
                        color: 'rgba(255, 255, 255, 0.7)',
                        fontSize: '0.9rem',
                      }}
                    >
                      Bids placed in the last {gapTime} minutes will extend
                      bidding for another {gapTime} minutes beyond the point in
                      time that bid was made.{' '}
                      {gapTick && (
                        <span>
                          Additionally, once the official auction end time has
                          passed, only bids {gapTick}% larger than an existing
                          bid will be accepted.
                        </span>
                      )}
                    </div>
                  )}
                  {!canEndInstantSale && <AuctionNumbers auctionView={auctionView} />}
                  <br />
                  {tickSizeInvalid && tickSize && (
                    <span style={{ color: 'red' }}>
                      Tick size is ◎{tickSize.toNumber() / LAMPORTS_PER_SOL}.
                    </span>
                  )}
                  {gapBidInvalid && (
                    <span style={{ color: 'red' }}>
                      Your bid needs to be at least {gapTick}% larger than an
                      existing bid during gap periods to be eligible.
                    </span>
                  )}

                  <div
                    style={{
                      width: '100%',
                      background: '#242424',
                      borderRadius: 14,
                      color: 'rgba(0, 0, 0, 0.5)',
                    }}
                  >
                    {!auctionView.isInstantSale && (
                      <InputNumber
                        autoFocus
                        className="input"
                        value={value}
                        style={{
                          width: '100%',
                          background: '#393939',
                          borderRadius: 16,
                        }}
                        onChange={setValue}
                        precision={4}
                        formatter={value =>
                          value
                            ? `◎ ${value}`.replace(/\B(?=(\d{3})+(?!\d))/g, ',')
                            : ''
                        }
                        placeholder="Amount in SOL"
                      />
                    )}
                    {!(auctionView.isInstantSale && bids.length > 0) && (
                      <>
                        <div
                          style={{
                            color: '#FFFFFF',
                            display: 'inline-block',
                            margin: '5px 20px',
                            fontWeight: 700,
                          }}
                        >
                          ◎ {formatAmount(balance.balance, 2)}{' '}
                          <span
                            style={{ color: '#717171', paddingLeft: '5px' }}
                          >
                            available
                          </span>
                        </div>
                        <Link
                          to="/addfunds"
                          style={{
                            float: 'right',
                            margin: '5px 20px',
                            color: '#5870EE',
                          }}
                        >
                          Add funds
                        </Link>
                      </>
                    )}
                  </div>

                  <br />
                  <Button
                    type="primary"
                    size="large"
                    className="action-btn"
                    onClick={() => actionBtnFn()}
                    disabled={
                      tickSizeInvalid ||
                      gapBidInvalid ||
                      !myPayingAccount ||
                      (!auctionView.isInstantSale &&
                        (value === undefined ||
                          value * LAMPORTS_PER_SOL < priceFloor)) ||
                      loading ||
                      !accountByMint.get(QUOTE_MINT.toBase58())
                    }
                  >
                    {loading || !accountByMint.get(QUOTE_MINT.toBase58()) ? (
                      <Spin />
                    ) : (
                      actionButtonContent
                    )}
                  </Button>
                </>
              );
            }}
          />

          <Route exact path="/addfunds">
            <div style={{ maxWidth: '100%' }}>
              <h2>Add funds</h2>
              <p style={{ color: 'white' }}>
                We partner with <b>FTX</b> to make it simple to start purchasing
                digital collectibles.
              </p>
              <div
                style={{
                  width: '100%',
                  background: '#242424',
                  borderRadius: 12,
                  marginBottom: 10,
                  height: 50,
                  display: 'flex',
                  alignItems: 'center',
                  padding: '0 10px',
                  justifyContent: 'space-between',
                  fontWeight: 700,
                }}
              >
                <span style={{ color: 'rgba(255, 255, 255, 0.5)' }}>
                  Balance
                </span>
                <span>
                  {formatAmount(balance.balance, 2)}&nbsp;&nbsp;
                  <span
                    style={{
                      borderRadius: '50%',
                      background: 'black',
                      display: 'inline-block',
                      padding: '1px 4px 4px 4px',
                      lineHeight: 1,
                    }}
                  >
                    <img src="/sol.svg" width="10" />
                  </span>{' '}
                  SOL
                </span>
              </div>
              <p>
                If you have not used FTX Pay before, it may take a few moments
                to get set up.
              </p>
              <Button
                onClick={() => modalHistory.push('/placebid')}
                style={{
                  background: '#454545',
                  borderRadius: 14,
                  width: '30%',
                  padding: 10,
                  height: 'auto',
                }}
              >
                Back
              </Button>
              <Button
                onClick={() => {
                  window.open(
                    `https://ftx.com/pay/request?coin=SOL&address=${wallet.publicKey?.toBase58()}&tag=&wallet=sol&memoIsRequired=false`,
                    '_blank',
                    'resizable,width=680,height=860',
                  );
                }}
                style={{
                  background: 'black',
                  borderRadius: 14,
                  width: '68%',
                  marginLeft: '2%',
                  padding: 10,
                  height: 'auto',
                  borderColor: 'black',
                }}
              >
                <div
                  style={{
                    display: 'flex',
                    placeContent: 'center',
                    justifyContent: 'center',
                    alignContent: 'center',
                    alignItems: 'center',
                    fontSize: 16,
                  }}
                >
                  <span style={{ marginRight: 5 }}>Sign with</span>
                  <img src="/ftxpay.png" width="80" />
                </div>
              </Button>
            </div>
          </Route>
        </MemoryRouter>
      </MetaplexModal>

      <MetaplexModal
>>>>>>> 9e6a0618
        visible={showWarningModal}
        onCancel={() => setShowWarningModal(false)}
        bodyStyle={{
          alignItems: 'start',
        }}
      >
        <h3 style={{ color: 'white' }}>
          Warning: There may be some items in this auction that still are
          required by the auction for printing bidders&apos; limited or open
          edition NFTs. If you wish to withdraw them, you are agreeing to foot
          the cost of up to an estimated ◎
          <b>{(printingCost || 0) / LAMPORTS_PER_SOL}</b> plus transaction fees
          to redeem their bids for them right now.
        </h3>
      </MetaplexModal>
    </div>
  );
};<|MERGE_RESOLUTION|>--- conflicted
+++ resolved
@@ -683,33 +683,13 @@
             >
               {loading ? <Spin /> : 'Start auction'}
             </Button>
-          ) : loading ? (
-            <Spin />
           ) : (
-<<<<<<< HEAD
-            auctionView.isInstantSale && (
-              <Button
-                type="primary"
-                size="large"
-                className="ant-btn secondary-btn"
-                disabled={loading}
-                onClick={instantSale}
-                style={{ marginTop: 20, width: '100%' }}
-              >
-                {!isAuctionManagerAuthorityNotWalletOwner
-                  ? 'CLAIM ITEM'
-                  : auctionView.myBidderPot
-                  ? 'Claim Purchase'
-                  : 'Buy Now'}
-              </Button>
-            )
-=======
             <Button
               type="primary"
               size="large"
-              className="action-btn"
+              className="ant-btn secondary-btn"
               disabled={loading}
-              onClick={() => setShowBidModal(true)}
+              onClick={instantSale}
               style={{ marginTop: 20 }}
             >
               {loading ? (
@@ -718,7 +698,6 @@
                 actionButtonContent
               )}
             </Button>
->>>>>>> 9e6a0618
           ))}
         {!hideDefaultAction && !wallet.connected && (
           <Button
@@ -841,378 +820,6 @@
       </MetaplexOverlay>
 
       <MetaplexModal
-<<<<<<< HEAD
-=======
-        visible={showBidModal}
-        onCancel={() => setShowBidModal(false)}
-        bodyStyle={{
-          alignItems: 'start',
-        }}
-        afterClose={() => modalHistory.replace('/placebid')}
-      >
-        <MemoryRouter>
-          <Redirect to="/placebid" />
-
-          <Route
-            exact
-            path="/placebid"
-            render={({ history }) => {
-              setModalHistory(history);
-              const placeBid = async () => {
-                setLoading(true);
-                if (myPayingAccount && value) {
-                  const bid = await sendPlaceBid(
-                    connection,
-                    wallet,
-                    myPayingAccount.pubkey,
-                    auctionView,
-                    accountByMint,
-                    value,
-                  );
-                  setLastBid(bid);
-                  setShowBidModal(false);
-                  setShowBidPlaced(true);
-                  setLoading(false);
-                }
-              };
-
-              const endInstantSale = async () => {
-                setLoading(true);
-
-                try {
-                  await endSale({
-                    auctionView,
-                    connection,
-                    accountByMint,
-                    bids,
-                    bidRedemptions,
-                    prizeTrackingTickets,
-                    wallet
-                  })
-                } catch (e) {
-                  console.error('endAuction', e);
-                  setShowBidModal(false);
-                  setLoading(false);
-                  return;
-                }
-
-                setShowBidModal(false);
-                setShowEndingBidModal(true);
-                setLoading(false);
-              }
-
-              const instantSale = async () => {
-                setLoading(true);
-
-                const instantSalePrice =
-                  auctionView.auctionDataExtended?.info.instantSalePrice;
-                const winningConfigType =
-                  auctionView.participationItem?.winningConfigType ||
-                  auctionView.items[0][0].winningConfigType;
-                const isAuctionItemMaster = [
-                  WinningConfigType.FullRightsTransfer,
-                  WinningConfigType.TokenOnlyTransfer,
-                ].includes(winningConfigType);
-                const allowBidToPublic =
-                  myPayingAccount &&
-                  !auctionView.myBidderPot &&
-                  isAuctionManagerAuthorityNotWalletOwner;
-                const allowBidToAuctionOwner =
-                  myPayingAccount &&
-                  !isAuctionManagerAuthorityNotWalletOwner &&
-                  isAuctionItemMaster;
-
-                // Placing a "bid" of the full amount results in a purchase to redeem.
-                if (
-                  instantSalePrice &&
-                  (allowBidToPublic || allowBidToAuctionOwner)
-                ) {
-                  try {
-                    const bid = await sendPlaceBid(
-                      connection,
-                      wallet,
-                      myPayingAccount.pubkey,
-                      auctionView,
-                      accountByMint,
-                      instantSalePrice,
-                    );
-                    setLastBid(bid);
-                  } catch (e) {
-                    console.error('sendPlaceBid', e);
-                    setShowBidModal(false);
-                    setLoading(false);
-                    return;
-                  }
-                }
-
-                const newAuctionState = await update(
-                  auctionView.auction.pubkey,
-                  wallet.publicKey,
-                );
-                auctionView.auction = newAuctionState[0];
-                auctionView.myBidderPot = newAuctionState[1];
-                auctionView.myBidderMetadata = newAuctionState[2];
-                // Claim the purchase
-                try {
-                  await sendRedeemBid(
-                    connection,
-                    wallet,
-                    myPayingAccount.pubkey,
-                    auctionView,
-                    accountByMint,
-                    prizeTrackingTickets,
-                    bidRedemptions,
-                    bids,
-                  ).then(async () => {
-                    await update();
-                    setShowBidModal(false);
-                    setShowRedeemedBidModal(true);
-                  });
-                } catch (e) {
-                  console.error(e);
-                  setShowRedemptionIssue(true);
-                }
-
-                setLoading(false);
-              };
-
-
-              const actionBtnFn = () => {
-                if (!isInstantSale) {
-                  return placeBid();
-                }
-
-                if (canEndInstantSale) {
-                  return endInstantSale();
-                }
-
-                return instantSale();
-              }
-
-              return (
-                <>
-                  <h2 className="modal-title">
-                    {canEndInstantSale && 'End instant sale'}
-                    {!canEndInstantSale && (auctionView.isInstantSale
-                      ? 'Confirm Purchase'
-                      : 'Place a bid')}
-                  </h2>
-                  {!!gapTime && (
-                    <div
-                      className="info-content"
-                      style={{
-                        color: 'rgba(255, 255, 255, 0.7)',
-                        fontSize: '0.9rem',
-                      }}
-                    >
-                      Bids placed in the last {gapTime} minutes will extend
-                      bidding for another {gapTime} minutes beyond the point in
-                      time that bid was made.{' '}
-                      {gapTick && (
-                        <span>
-                          Additionally, once the official auction end time has
-                          passed, only bids {gapTick}% larger than an existing
-                          bid will be accepted.
-                        </span>
-                      )}
-                    </div>
-                  )}
-                  {!canEndInstantSale && <AuctionNumbers auctionView={auctionView} />}
-                  <br />
-                  {tickSizeInvalid && tickSize && (
-                    <span style={{ color: 'red' }}>
-                      Tick size is ◎{tickSize.toNumber() / LAMPORTS_PER_SOL}.
-                    </span>
-                  )}
-                  {gapBidInvalid && (
-                    <span style={{ color: 'red' }}>
-                      Your bid needs to be at least {gapTick}% larger than an
-                      existing bid during gap periods to be eligible.
-                    </span>
-                  )}
-
-                  <div
-                    style={{
-                      width: '100%',
-                      background: '#242424',
-                      borderRadius: 14,
-                      color: 'rgba(0, 0, 0, 0.5)',
-                    }}
-                  >
-                    {!auctionView.isInstantSale && (
-                      <InputNumber
-                        autoFocus
-                        className="input"
-                        value={value}
-                        style={{
-                          width: '100%',
-                          background: '#393939',
-                          borderRadius: 16,
-                        }}
-                        onChange={setValue}
-                        precision={4}
-                        formatter={value =>
-                          value
-                            ? `◎ ${value}`.replace(/\B(?=(\d{3})+(?!\d))/g, ',')
-                            : ''
-                        }
-                        placeholder="Amount in SOL"
-                      />
-                    )}
-                    {!(auctionView.isInstantSale && bids.length > 0) && (
-                      <>
-                        <div
-                          style={{
-                            color: '#FFFFFF',
-                            display: 'inline-block',
-                            margin: '5px 20px',
-                            fontWeight: 700,
-                          }}
-                        >
-                          ◎ {formatAmount(balance.balance, 2)}{' '}
-                          <span
-                            style={{ color: '#717171', paddingLeft: '5px' }}
-                          >
-                            available
-                          </span>
-                        </div>
-                        <Link
-                          to="/addfunds"
-                          style={{
-                            float: 'right',
-                            margin: '5px 20px',
-                            color: '#5870EE',
-                          }}
-                        >
-                          Add funds
-                        </Link>
-                      </>
-                    )}
-                  </div>
-
-                  <br />
-                  <Button
-                    type="primary"
-                    size="large"
-                    className="action-btn"
-                    onClick={() => actionBtnFn()}
-                    disabled={
-                      tickSizeInvalid ||
-                      gapBidInvalid ||
-                      !myPayingAccount ||
-                      (!auctionView.isInstantSale &&
-                        (value === undefined ||
-                          value * LAMPORTS_PER_SOL < priceFloor)) ||
-                      loading ||
-                      !accountByMint.get(QUOTE_MINT.toBase58())
-                    }
-                  >
-                    {loading || !accountByMint.get(QUOTE_MINT.toBase58()) ? (
-                      <Spin />
-                    ) : (
-                      actionButtonContent
-                    )}
-                  </Button>
-                </>
-              );
-            }}
-          />
-
-          <Route exact path="/addfunds">
-            <div style={{ maxWidth: '100%' }}>
-              <h2>Add funds</h2>
-              <p style={{ color: 'white' }}>
-                We partner with <b>FTX</b> to make it simple to start purchasing
-                digital collectibles.
-              </p>
-              <div
-                style={{
-                  width: '100%',
-                  background: '#242424',
-                  borderRadius: 12,
-                  marginBottom: 10,
-                  height: 50,
-                  display: 'flex',
-                  alignItems: 'center',
-                  padding: '0 10px',
-                  justifyContent: 'space-between',
-                  fontWeight: 700,
-                }}
-              >
-                <span style={{ color: 'rgba(255, 255, 255, 0.5)' }}>
-                  Balance
-                </span>
-                <span>
-                  {formatAmount(balance.balance, 2)}&nbsp;&nbsp;
-                  <span
-                    style={{
-                      borderRadius: '50%',
-                      background: 'black',
-                      display: 'inline-block',
-                      padding: '1px 4px 4px 4px',
-                      lineHeight: 1,
-                    }}
-                  >
-                    <img src="/sol.svg" width="10" />
-                  </span>{' '}
-                  SOL
-                </span>
-              </div>
-              <p>
-                If you have not used FTX Pay before, it may take a few moments
-                to get set up.
-              </p>
-              <Button
-                onClick={() => modalHistory.push('/placebid')}
-                style={{
-                  background: '#454545',
-                  borderRadius: 14,
-                  width: '30%',
-                  padding: 10,
-                  height: 'auto',
-                }}
-              >
-                Back
-              </Button>
-              <Button
-                onClick={() => {
-                  window.open(
-                    `https://ftx.com/pay/request?coin=SOL&address=${wallet.publicKey?.toBase58()}&tag=&wallet=sol&memoIsRequired=false`,
-                    '_blank',
-                    'resizable,width=680,height=860',
-                  );
-                }}
-                style={{
-                  background: 'black',
-                  borderRadius: 14,
-                  width: '68%',
-                  marginLeft: '2%',
-                  padding: 10,
-                  height: 'auto',
-                  borderColor: 'black',
-                }}
-              >
-                <div
-                  style={{
-                    display: 'flex',
-                    placeContent: 'center',
-                    justifyContent: 'center',
-                    alignContent: 'center',
-                    alignItems: 'center',
-                    fontSize: 16,
-                  }}
-                >
-                  <span style={{ marginRight: 5 }}>Sign with</span>
-                  <img src="/ftxpay.png" width="80" />
-                </div>
-              </Button>
-            </div>
-          </Route>
-        </MemoryRouter>
-      </MetaplexModal>
-
-      <MetaplexModal
->>>>>>> 9e6a0618
         visible={showWarningModal}
         onCancel={() => setShowWarningModal(false)}
         bodyStyle={{
