--- conflicted
+++ resolved
@@ -1,17 +1,4 @@
-import { LAMPORTS_PER_SOL } from '@solana/web3.js';
-<<<<<<< HEAD
-import { CACHE_PATH } from './constants';
-import path from 'path';
-import fs from 'fs';
-import FormData from 'form-data';
-import fetch from 'node-fetch';
-import { AccountInfo } from '@solana/web3.js';
-
-=======
-import path from "path";
-import { CACHE_PATH } from "./constants";
-import fs from "fs";
->>>>>>> f2dbf6f8
+import { LAMPORTS_PER_SOL, AccountInfo } from '@solana/web3.js';
 export const getUnixTs = () => {
   return new Date().getTime() / 1000;
 };
@@ -58,6 +45,12 @@
   }
 
   return str;
+}
+
+export function chunks(array, size) {
+  return Array.apply(0, new Array(Math.ceil(array.length / size))).map(
+    (_, index) => array.slice(index * size, (index + 1) * size),
+  );
 }
 
 export function parsePrice(price: string, mantissa: number = LAMPORTS_PER_SOL) {
