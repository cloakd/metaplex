--- conflicted
+++ resolved
@@ -369,46 +369,15 @@
               <Typography component="h2">Phase 1</Typography>
               <Typography>Set price phase</Typography>
             </Grid>
-<<<<<<< HEAD
-          </LimitedBackdrop>
-          <Paper style={{ padding: 24, background: '#1C1B1D', borderRadius: 6 }}>
-            <Grid container style={{ marginBottom: 10 }}>
-              <Grid xs={6} justifyContent="center" direction="column">
-                <Typography component="h2" >Phase 1</Typography>
-                <Typography>Set price phase</Typography>
-              </Grid>
-              <Grid xs={6}>
-                <PhaseCountdown date={toDate(fairLaunch?.state.data.phaseTwoEnd)} style={{ justifyContent: 'flex-end' }} />
-              </Grid>
-=======
             <Grid xs={6}>
               <PhaseCountdown
                 date={toDate(fairLaunch?.state.data.phaseTwoEnd)}
                 style={{ justifyContent: 'flex-end' }}
               />
->>>>>>> 14527733
             </Grid>
           </Grid>
 
-<<<<<<< HEAD
-            <Grid justifyContent="center">
-              <Typography>Your bid</Typography>
-              <Typography>1 SOL</Typography>
-            </Grid>
-
-            <Grid>
-              <Slider
-                min={min}
-                marks={marks}
-                max={max}
-                step={step}
-                value={contributed}
-                onChange={(ev, val) => setContributed(val as any)}
-                valueLabelDisplay="auto"
-                style={{ width: 'calc(100% - 40px)', marginLeft: 20 }} />
-            </Grid>
-=======
-          <Grid>
+          <Grid justifyContent="center">
             <Typography>Your bid</Typography>
             <Typography>1 SOL</Typography>
           </Grid>
@@ -425,7 +394,6 @@
               style={{ width: 200, marginLeft: 20 }}
             />
           </Grid>
->>>>>>> 14527733
 
           <MintButton onClick={onDeposit} variant="contained">
             {!ticket ? 'Place a bid' : 'Adjust your bid'}
