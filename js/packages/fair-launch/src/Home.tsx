import { useEffect, useMemo, useState } from 'react';
import styled from 'styled-components';
import {
  AppBar,
  CircularProgress,
  Container,
  IconButton,
  Link,
  Slider,
  Snackbar,
  Toolbar,
} from '@material-ui/core';
import Paper from '@material-ui/core/Paper';
import Typography from '@material-ui/core/Typography';
import Grid from '@material-ui/core/Grid';
import { createStyles, Theme } from '@material-ui/core/styles';
import Dialog from '@material-ui/core/Dialog';
import MuiDialogTitle from '@material-ui/core/DialogTitle';
import MuiDialogContent from '@material-ui/core/DialogContent';
import CloseIcon from '@material-ui/icons/Close';

import Alert from '@material-ui/lab/Alert';

import * as anchor from '@project-serum/anchor';

import { LAMPORTS_PER_SOL, PublicKey } from '@solana/web3.js';

import { useWallet } from '@solana/wallet-adapter-react';
import { WalletDialogButton } from '@solana/wallet-adapter-material-ui';

import {
  awaitTransactionSignatureConfirmation,
  CandyMachineAccount,
  CANDY_MACHINE_PROGRAM,
  getCandyMachineState,
  mintOneToken,
} from './candy-machine';

import {
  FairLaunchAccount,
  getFairLaunchState,
  punchTicket,
  purchaseTicket,
} from './fair-launch';

<<<<<<< HEAD
import { formatNumber, getAtaForMint, toDate } from './utils';
import TwitterIcon from '@material-ui/icons/Twitter';
import GitHubIcon from '@material-ui/icons/GitHub';
import Countdown from 'react-countdown';
=======
import { AlertState, formatNumber, getAtaForMint, toDate } from './utils';
import { CTAButton, MintButton } from './MintButton';
import { AntiRug } from './AntiRug';
import { getPhase, Phase, PhaseHeader } from './PhaseHeader';
import { GatewayProvider } from '@civic/solana-gateway-react';
>>>>>>> 74b968fd

const ConnectButton = styled(WalletDialogButton)`
  width: 100%;
  height: 60px;
  margin-top: 10px;
  margin-bottom: 5px;
  background: linear-gradient(180deg, #604ae5 0%, #813eee 100%);
  color: white;
  font-size: 16px;
  font-weight: bold;
`;

const MintContainer = styled.div``; // add your styles here

const dialogStyles: any = (theme: Theme) =>
  createStyles({
    root: {
      margin: 0,
      padding: theme.spacing(2),
    },
    closeButton: {
      position: 'absolute',
      right: theme.spacing(1),
      top: theme.spacing(1),
      color: theme.palette.grey[500],
    },
  });

const ValueSlider = styled(Slider)({
  color: '#C0D5FE',
  height: 8,
  '& > *': {
    height: 4,
  },
  '& .MuiSlider-track': {
    border: 'none',
    height: 4,
  },
  '& .MuiSlider-thumb': {
    height: 24,
    width: 24,
    marginTop: -10,
    background: 'linear-gradient(180deg, #604AE5 0%, #813EEE 100%)',
    border: '2px solid currentColor',
    '&:focus, &:hover, &.Mui-active, &.Mui-focusVisible': {
      boxShadow: 'inherit',
    },
    '&:before': {
      display: 'none',
    },
  },
  '& .MuiSlider-valueLabel': {
    '& > *': {
      background: 'linear-gradient(180deg, #604AE5 0%, #813EEE 100%)',
    },
    lineHeight: 1.2,
    fontSize: 12,
    padding: 0,
    width: 32,
    height: 32,
    marginLeft: 9,
  },
});

export interface HomeProps {
  candyMachineId?: anchor.web3.PublicKey;
  fairLaunchId?: anchor.web3.PublicKey;
  connection: anchor.web3.Connection;
  startDate: number;
  txTimeout: number;
  rpcHost: string;
}

const FAIR_LAUNCH_LOTTERY_SIZE =
  8 + // discriminator
  32 + // fair launch
  1 + // bump
  8; // size of bitmask ones

const isWinner = (fairLaunch: FairLaunchAccount | undefined): boolean => {
  if (
    !fairLaunch?.lottery.data ||
    !fairLaunch?.lottery.data.length ||
    !fairLaunch?.ticket.data?.seq ||
    !fairLaunch?.state.phaseThreeStarted
  ) {
    return false;
  }

  const myByte =
    fairLaunch.lottery.data[
      FAIR_LAUNCH_LOTTERY_SIZE +
        Math.floor(fairLaunch.ticket.data?.seq.toNumber() / 8)
    ];

  const positionFromRight = 7 - (fairLaunch.ticket.data?.seq.toNumber() % 8);
  const mask = Math.pow(2, positionFromRight);
  const isWinner = myByte & mask;
  return isWinner > 0;
};

const Home = (props: HomeProps) => {
  const [fairLaunchBalance, setFairLaunchBalance] = useState<number>(0);
  const [yourSOLBalance, setYourSOLBalance] = useState<number | null>(null);
  const rpcUrl = props.rpcHost;

  const [isMinting, setIsMinting] = useState(false); // true when user got to press MINT
  const [contributed, setContributed] = useState(0);

  const wallet = useWallet();

  const anchorWallet = useMemo(() => {
    if (
      !wallet ||
      !wallet.publicKey ||
      !wallet.signAllTransactions ||
      !wallet.signTransaction
    ) {
      return;
    }

    return {
      publicKey: wallet.publicKey,
      signAllTransactions: wallet.signAllTransactions,
      signTransaction: wallet.signTransaction,
    } as anchor.Wallet;
  }, [wallet]);

  const [alertState, setAlertState] = useState<AlertState>({
    open: false,
    message: '',
    severity: undefined,
  });

  const [fairLaunch, setFairLaunch] = useState<FairLaunchAccount>();
  const [candyMachine, setCandyMachine] = useState<CandyMachineAccount>();
  const [howToOpen, setHowToOpen] = useState(false);
  const [refundExplainerOpen, setRefundExplainerOpen] = useState(false);

  const onMint = async () => {
    try {
      setIsMinting(true);
      document.getElementById('#identity')?.click();
      if (wallet.connected && candyMachine?.program && wallet.publicKey) {
        if (fairLaunch?.ticket.data?.state.unpunched && isWinner(fairLaunch)) {
          await onPunchTicket();
        }

        const mintTxId = (
          await mintOneToken(candyMachine, wallet.publicKey)
        )[0];

        let status: any = { err: true };
        if (mintTxId) {
          status = await awaitTransactionSignatureConfirmation(
            mintTxId,
            props.txTimeout,
            props.connection,
            'singleGossip',
            true,
          );
        }

        if (!status?.err) {
          setAlertState({
            open: true,
            message: 'Congratulations! Mint succeeded!',
            severity: 'success',
          });
        } else {
          setAlertState({
            open: true,
            message: 'Mint failed! Please try again!',
            severity: 'error',
          });
        }
      }
    } catch (error: any) {
      // TODO: blech:
      let message = error.msg || 'Minting failed! Please try again!';
      if (!error.msg) {
        if (!error.message) {
          message = 'Transaction Timeout! Please try again.';
        } else if (error.message.indexOf('0x138')) {
        } else if (error.message.indexOf('0x137')) {
          message = `SOLD OUT!`;
        } else if (error.message.indexOf('0x135')) {
          message = `Insufficient funds to mint. Please fund your wallet.`;
        }
      } else {
        if (error.code === 311) {
          message = `SOLD OUT!`;
          window.location.reload();
        } else if (error.code === 312) {
          message = `Minting period hasn't started yet.`;
        }
      }

      setAlertState({
        open: true,
        message,
        severity: 'error',
      });
    } finally {
      setIsMinting(false);
    }
  };

  useEffect(() => {
    (async () => {
      if (!anchorWallet) {
        return;
      }

      try {
        const balance = await props.connection.getBalance(
          anchorWallet.publicKey,
        );
        setYourSOLBalance(balance);

        if (props.fairLaunchId) {
          const state = await getFairLaunchState(
            anchorWallet,
            props.fairLaunchId,
            props.connection,
          );

          setFairLaunch(state);

          try {
            if (state.state.tokenMint) {
              const fairLaunchBalance =
                await props.connection.getTokenAccountBalance(
                  (
                    await getAtaForMint(
                      state.state.tokenMint,
                      anchorWallet.publicKey,
                    )
                  )[0],
                );

              if (fairLaunchBalance.value) {
                setFairLaunchBalance(fairLaunchBalance.value.uiAmount || 0);
              }
            }
          } catch (e) {
            console.log('Problem getting fair launch token balance');
            console.log(e);
          }
          if (contributed === 0) {
            const phase = getPhase(state, undefined);

            if (phase === Phase.SetPrice) {
              const ticks =
                (state.state.data.priceRangeEnd.toNumber() -
                  state.state.data.priceRangeStart.toNumber()) /
                state.state.data.tickSize.toNumber();
              const randomTick = Math.round(Math.random() * ticks);

              setContributed(
                (state.state.data.priceRangeStart.toNumber() +
                  randomTick * state.state.data.tickSize.toNumber()) /
                  LAMPORTS_PER_SOL,
              );
            } else {
              setContributed(
                (
                  state.state.currentMedian || state.state.data.priceRangeStart
                ).toNumber() / LAMPORTS_PER_SOL,
              );
<<<<<<< HEAD
            if (fairLaunchBalance.value) {
              setFairLaunchBalance(fairLaunchBalance.value.uiAmount || 0);
=======
>>>>>>> 74b968fd
            }
          }
        } else {
          console.log('No fair launch detected in configuration.');
        }
      } catch (e) {
        console.log('Problem getting fair launch state');
        console.log(e);
      }
      if (props.candyMachineId) {
        try {
          const cndy = await getCandyMachineState(
            anchorWallet,
            props.candyMachineId,
            props.connection,
          );
          setCandyMachine(cndy);
        } catch (e) {
          console.log('Problem getting candy machine state');
          console.log(e);
        }
      } else {
        console.log('No candy machine detected in configuration.');
      }
    })();
  }, [
    anchorWallet,
    props.candyMachineId,
    props.connection,
    props.fairLaunchId,
    contributed,
  ]);

  const min = formatNumber.asNumber(fairLaunch?.state.data.priceRangeStart);
  const max = formatNumber.asNumber(fairLaunch?.state.data.priceRangeEnd);
  const step = formatNumber.asNumber(fairLaunch?.state.data.tickSize);
  const median = formatNumber.asNumber(fairLaunch?.state.currentMedian);
  const phase = getPhase(fairLaunch, candyMachine);
  console.log('Phase', phase);
  const marks = [
    {
      value: min || 0,
      label: `${min} SOL`,
    },
    // TODO:L
    ...(phase === Phase.SetPrice
      ? []
      : [
          {
            value: median || 0,
            label: `${median}`,
          },
        ]),
    // display user comitted value
    // {
    //   value: 37,
    //   label: '37°C',
    // },
    {
      value: max || 0,
      label: `${max} SOL`,
    },
  ].filter(_ => _ !== undefined && _.value !== 0) as any;

  const onDeposit = async () => {
    if (!anchorWallet) {
      return;
    }

    console.log('deposit');
    setIsMinting(true);
    try {
      await purchaseTicket(contributed, anchorWallet, fairLaunch);
      setIsMinting(false);
      setAlertState({
        open: true,
        message: `Congratulations! Bid ${
          fairLaunch?.ticket.data ? 'updated' : 'inserted'
        }!`,
        severity: 'success',
      });
    } catch (e) {
      console.log(e);
      setIsMinting(false);
      setAlertState({
        open: true,
        message: 'Something went wrong.',
        severity: 'error',
      });
    }
  };
  const onRefundTicket = async () => {
    if (!anchorWallet) {
      return;
    }

    console.log('refund');
    try {
      setIsMinting(true);
      await purchaseTicket(0, anchorWallet, fairLaunch);
      setIsMinting(false);
      setAlertState({
        open: true,
        message:
          'Congratulations! Funds withdrawn. This is an irreversible action.',
        severity: 'success',
      });
    } catch (e) {
      console.log(e);
      setIsMinting(false);
      setAlertState({
        open: true,
        message: 'Something went wrong.',
        severity: 'error',
      });
    }
  };

  const onPunchTicket = async () => {
    if (!anchorWallet || !fairLaunch || !fairLaunch.ticket) {
      return;
    }

    console.log('punch');
    setIsMinting(true);
    try {
      await punchTicket(anchorWallet, fairLaunch);
      setIsMinting(false);
      setAlertState({
        open: true,
        message: 'Congratulations! Ticket punched!',
        severity: 'success',
      });
    } catch (e) {
      console.log(e);
      setIsMinting(false);
      setAlertState({
        open: true,
        message: 'Something went wrong.',
        severity: 'error',
      });
    }
  };

  const candyMachinePredatesFairLaunch =
    candyMachine?.state.goLiveDate &&
    fairLaunch?.state.data.phaseTwoEnd &&
    candyMachine?.state.goLiveDate.lt(fairLaunch?.state.data.phaseTwoEnd);

  const notEnoughSOL = !!(
    yourSOLBalance != null &&
    fairLaunch?.state.data.priceRangeStart &&
    fairLaunch?.state.data.fee &&
    yourSOLBalance + (fairLaunch?.ticket?.data?.amount.toNumber() || 0) <
      contributed * LAMPORTS_PER_SOL +
        fairLaunch?.state.data.fee.toNumber() +
        0.01
  );

  return (
    <Container style={{ marginTop: 100 }}>
<<<<<<< HEAD
      <AppBar position="static" elevation={0} style={{ marginBottom: 50, background: 'transparent' }}>
        <Toolbar>
          <Typography variant="h6" style={{ fontWeight: 900, color: '#ECE3B1', flexGrow: 1 }}>
            #theRealLitJesus
          </Typography>
          <IconButton
            edge="end"
            color="inherit"
            onClick={() => window.open('https://github.com/metaplex-foundation/metaplex', '_blank')}
          >
            <GitHubIcon />
          </IconButton>
          <IconButton
            edge="end"
            color="inherit"
            onClick={() => window.open('https://twitter.com/therealLitJesus', '_blank')}
          >
            <TwitterIcon />
          </IconButton>
        </Toolbar>
      </AppBar>

      <Container maxWidth="xs" style={{ position: 'relative' }}>
        <div
          style={{
            display: 'flex',
            flexDirection: 'row',
            justifyContent: 'flex-end',
          }}
        >
          <Link
            component="button"
            variant="body2"
            color="textSecondary"
            align="right"
            onClick={() => {
              setAnitRugPolicyOpen(true);
            }}
          >
            Anti-Rug Policy
          </Link>
        </div>
      </Container>
=======
      {fairLaunch && (
        <AntiRug
          fairLaunch={fairLaunch}
          isMinting={[isMinting, setIsMinting]}
          setAlertState={setAlertState}
        />
      )}
>>>>>>> 74b968fd
      <Container maxWidth="xs" style={{ position: 'relative' }}>
        <Paper
          style={{ padding: 24, backgroundColor: '#151A1F', borderRadius: 6 }}
        >
          <Grid container justifyContent="center" direction="column">
            <PhaseHeader
              phase={phase}
              fairLaunch={fairLaunch}
              candyMachine={candyMachine}
              rpcUrl={rpcUrl}
              candyMachinePredatesFairLaunch={!!candyMachinePredatesFairLaunch}
            />
            {fairLaunch && (
              <Grid
                container
                direction="column"
                justifyContent="center"
                alignItems="center"
                style={{
                  height: 200,
                  marginTop: 20,
                  marginBottom: 20,
                  background: '#384457',
                  borderRadius: 6,
                }}
              >
                {fairLaunch.ticket.data ? (
                  <>
                    <Typography>Your bid</Typography>
                    <Typography variant="h6" style={{ fontWeight: 900 }}>
                      {formatNumber.format(
                        (fairLaunch?.ticket.data?.amount.toNumber() || 0) /
                          LAMPORTS_PER_SOL,
                      )}{' '}
                      SOL
                    </Typography>
                  </>
                ) : [Phase.AnticipationPhase, Phase.SetPrice].includes(
                    phase,
                  ) ? (
                  <Typography>
                    You haven't entered this raffle yet. <br />
                    {fairLaunch?.state?.data?.fee && (
                      <span>
                        <b>
                          All initial bids will incur a ◎{' '}
                          {fairLaunch?.state?.data?.fee.toNumber() /
                            LAMPORTS_PER_SOL}{' '}
                          fee.
                        </b>
                      </span>
                    )}
                  </Typography>
                ) : (
                  <Typography>
                    You didn't participate in this raffle.
                  </Typography>
                )}
              </Grid>
            )}

            {fairLaunch && (
              <>
                {[
                  Phase.SetPrice,
                  Phase.GracePeriod,
                  Phase.RaffleFinished,
                  Phase.Lottery,
                ].includes(phase) &&
                  fairLaunch?.ticket?.data?.state.withdrawn && (
                    <div style={{ paddingTop: '15px' }}>
                      <Alert severity="error">
                        Your bid was withdrawn and cannot be adjusted or
                        re-inserted.
                      </Alert>
                    </div>
                  )}
                {[Phase.GracePeriod].includes(phase) &&
                  fairLaunch.state.currentMedian &&
                  fairLaunch?.ticket?.data?.amount &&
                  !fairLaunch?.ticket?.data?.state.withdrawn &&
                  fairLaunch.state.currentMedian.gt(
                    fairLaunch?.ticket?.data?.amount,
                  ) && (
                    <div style={{ paddingTop: '15px' }}>
                      <Alert severity="warning">
                        Your bid is currently below the median and will not be
                        eligible for the raffle.
                      </Alert>
                    </div>
                  )}
                {[Phase.RaffleFinished, Phase.Lottery].includes(phase) &&
                  fairLaunch.state.currentMedian &&
                  fairLaunch?.ticket?.data?.amount &&
                  !fairLaunch?.ticket?.data?.state.withdrawn &&
                  fairLaunch.state.currentMedian.gt(
                    fairLaunch?.ticket?.data?.amount,
                  ) && (
                    <div style={{ paddingTop: '15px' }}>
                      <Alert severity="error">
                        Your bid was below the median and was not included in
                        the raffle. You may click <em>Withdraw</em> when the
                        raffle ends or you will be automatically issued one when
                        the Fair Launch authority withdraws from the treasury.
                      </Alert>
                    </div>
                  )}
                {notEnoughSOL && (
                  <Alert severity="error">
                    You do not have enough SOL in your account to place this
                    bid.
                  </Alert>
                )}
              </>
            )}

            {[Phase.SetPrice, Phase.GracePeriod].includes(phase) && (
              <>
                <Grid style={{ marginTop: 40, marginBottom: 20 }}>
                  {contributed > 0 ? (
                    <ValueSlider
                      min={min}
                      marks={marks}
                      max={max}
                      step={step}
                      value={contributed}
                      onChange={(ev, val) => setContributed(val as any)}
                      valueLabelDisplay="auto"
                      style={{
                        width: 'calc(100% - 40px)',
                        marginLeft: 20,
                        height: 30,
                      }}
                    />
                  ) : (
                    <div
                      style={{
                        display: 'flex',
                        justifyContent: 'center',
                        alignItems: 'center',
                      }}
                    >
                      <CircularProgress />
                    </div>
                  )}
                </Grid>
              </>
            )}

            {!wallet.connected ? (
              <ConnectButton>
                Connect{' '}
                {[Phase.SetPrice].includes(phase) ? 'to bid' : 'to see status'}
              </ConnectButton>
            ) : (
              <div>
                {[Phase.SetPrice, Phase.GracePeriod].includes(phase) && (
                  <>
                    <CTAButton
                      onClick={onDeposit}
                      variant="contained"
                      disabled={
                        isMinting ||
                        (!fairLaunch?.ticket.data &&
                          phase === Phase.GracePeriod) ||
                        notEnoughSOL
                      }
                    >
                      {isMinting ? (
                        <CircularProgress />
                      ) : !fairLaunch?.ticket.data ? (
                        'Place bid'
                      ) : (
                        'Change bid'
                      )}
                      {}
                    </CTAButton>
                  </>
                )}

                {[Phase.RaffleFinished].includes(phase) && (
                  <>
                    {isWinner(fairLaunch) && (
                      <CTAButton
                        onClick={onPunchTicket}
                        variant="contained"
                        disabled={
                          fairLaunch?.ticket.data?.state.punched !== undefined
                        }
                      >
                        {isMinting ? <CircularProgress /> : 'Punch Ticket'}
                      </CTAButton>
                    )}

                    {!isWinner(fairLaunch) && (
                      <CTAButton
                        onClick={onRefundTicket}
                        variant="contained"
                        disabled={
                          isMinting ||
                          fairLaunch?.ticket.data === undefined ||
                          fairLaunch?.ticket.data?.state.withdrawn !== undefined
                        }
                      >
                        {isMinting ? <CircularProgress /> : 'Withdraw'}
                      </CTAButton>
                    )}
                  </>
                )}

                {phase === Phase.Phase4 && (
                  <>
                    {(!fairLaunch ||
                      isWinner(fairLaunch) ||
                      fairLaunchBalance > 0) && (
                      <MintContainer>
                        {candyMachine?.state.isActive &&
                        candyMachine?.state.gatekeeper &&
                        wallet.publicKey &&
                        wallet.signTransaction ? (
                          <GatewayProvider
                            wallet={{
                              publicKey:
                                wallet.publicKey ||
                                new PublicKey(CANDY_MACHINE_PROGRAM),
                              //@ts-ignore
                              signTransaction: wallet.signTransaction,
                            }}
                            // // Replace with following when added
                            // gatekeeperNetwork={candyMachine.state.gatekeeper_network}
                            gatekeeperNetwork={
                              candyMachine?.state?.gatekeeper?.gatekeeperNetwork
                            } // This is the ignite (captcha) network
                            /// Don't need this for mainnet
                            clusterUrl={rpcUrl}
                            options={{ autoShowModal: false }}
                          >
                            <MintButton
                              candyMachine={candyMachine}
                              fairLaunch={fairLaunch}
                              isMinting={isMinting}
                              fairLaunchBalance={fairLaunchBalance}
                              onMint={onMint}
                            />
                          </GatewayProvider>
                        ) : (
                          <MintButton
                            candyMachine={candyMachine}
                            fairLaunch={fairLaunch}
                            isMinting={isMinting}
                            fairLaunchBalance={fairLaunchBalance}
                            onMint={onMint}
                          />
                        )}
                      </MintContainer>
                    )}

                    {!(
                      !fairLaunch ||
                      isWinner(fairLaunch) ||
                      fairLaunchBalance > 0
                    ) && (
                      <CTAButton
                        onClick={onRefundTicket}
                        variant="contained"
                        disabled={
                          isMinting ||
                          fairLaunch?.ticket.data === undefined ||
                          fairLaunch?.ticket.data?.state.withdrawn !== undefined
                        }
                      >
                        {isMinting ? <CircularProgress /> : 'Withdraw'}
                      </CTAButton>
                    )}
                  </>
                )}
              </div>
            )}

            <Grid
              container
              justifyContent="space-between"
              color="textSecondary"
            >
              {fairLaunch && (
                <Link
                  component="button"
                  variant="body2"
                  color="textSecondary"
                  align="left"
                  onClick={() => {
                    setHowToOpen(true);
                  }}
                >
                  How this raffle works
                </Link>
              )}
              {fairLaunch?.ticket.data && (
                <Link
                  component="button"
                  variant="body2"
                  color="textSecondary"
                  align="right"
                  onClick={() => {
                    if (
                      !fairLaunch ||
                      phase === Phase.Lottery ||
                      isWinner(fairLaunch) ||
                      fairLaunchBalance > 0
                    ) {
                      setRefundExplainerOpen(true);
                    } else {
                      onRefundTicket();
                    }
                  }}
                >
                  Withdraw funds
                </Link>
              )}
            </Grid>
            <Dialog
              open={refundExplainerOpen}
              onClose={() => setRefundExplainerOpen(false)}
              PaperProps={{
                style: { backgroundColor: '#222933', borderRadius: 6 },
              }}
            >
              <MuiDialogContent style={{ padding: 24 }}>
                During raffle phases, or if you are a winner, or if this website
                is not configured to be a fair launch but simply a candy
                machine, refunds are disallowed.
              </MuiDialogContent>
            </Dialog>
            <Dialog
              open={howToOpen}
              onClose={() => setHowToOpen(false)}
              PaperProps={{
                style: { backgroundColor: '#222933', borderRadius: 6 },
              }}
            >
              <MuiDialogTitle
                disableTypography
                style={{
                  display: 'flex',
                  alignItems: 'center',
                  justifyContent: 'space-between',
                }}
              >
                <Link
                  component="button"
                  variant="h6"
                  color="textSecondary"
                  onClick={() => {
                    setHowToOpen(true);
                  }}
                >
                  How it works
                </Link>
                <IconButton
                  aria-label="close"
                  className={dialogStyles.closeButton}
                  onClick={() => setHowToOpen(false)}
                >
                  <CloseIcon />
                </IconButton>
              </MuiDialogTitle>
              <MuiDialogContent>
                <Typography variant="h6">
                  Phase 1 - Set the fair price:
                </Typography>
                <Typography gutterBottom color="textSecondary">
                  Enter a bid in the range provided by the artist. The median of
                  all bids will be the "fair" price of the raffle ticket.{' '}
                  {fairLaunch?.state?.data?.fee && (
                    <span>
                      <b>
                        All bids will incur a ◎{' '}
                        {fairLaunch?.state?.data?.fee.toNumber() /
                          LAMPORTS_PER_SOL}{' '}
                        fee.
                      </b>
                    </span>
                  )}
                </Typography>
                <Typography variant="h6">Phase 2 - Grace period:</Typography>
                <Typography gutterBottom color="textSecondary">
                  If your bid was at or above the fair price, you automatically
                  get a raffle ticket at that price. There's nothing else you
                  need to do. Your excess SOL will be returned to you when the
                  Fair Launch authority withdraws from the treasury. If your bid
                  is below the median price, you can still opt in at the fair
                  price during this phase.
                </Typography>
                {candyMachinePredatesFairLaunch ? (
                  <>
                    <Typography variant="h6">
                      Phase 3 - The Candy Machine:
                    </Typography>
                    <Typography gutterBottom color="textSecondary">
                      Everyone who got a raffle ticket at the fair price is
                      entered to win an NFT. If you win an NFT, congrats. If you
                      don’t, no worries, your SOL will go right back into your
                      wallet.
                    </Typography>
                  </>
                ) : (
                  <>
                    <Typography variant="h6">Phase 3 - The Lottery:</Typography>
                    <Typography gutterBottom color="textSecondary">
                      Everyone who got a raffle ticket at the fair price is
                      entered to win a Fair Launch Token that entitles them to
                      an NFT at a later date using a Candy Machine here. If you
                      don’t win, no worries, your SOL will go right back into
                      your wallet.
                    </Typography>
                    <Typography variant="h6">
                      Phase 4 - The Candy Machine:
                    </Typography>
                    <Typography gutterBottom color="textSecondary">
                      On{' '}
                      {candyMachine?.state.goLiveDate
                        ? toDate(
                            candyMachine?.state.goLiveDate,
                          )?.toLocaleString()
                        : ' some later date'}
                      , you will be able to exchange your Fair Launch token for
                      an NFT using the Candy Machine at this site by pressing
                      the Mint Button.
                    </Typography>
                  </>
                )}
              </MuiDialogContent>
            </Dialog>

            {/* {wallet.connected && (
              <p>
                Address: {shortenAddress(wallet.publicKey?.toBase58() || '')}
              </p>
            )}

            {wallet.connected && (
              <p>Balance: {(balance || 0).toLocaleString()} SOL</p>
            )} */}
          </Grid>
        </Paper>
      </Container>

      {fairLaunch && (
        <Container
          maxWidth="xs"
          style={{ position: 'relative', marginTop: 10 }}
        >
          <div style={{ margin: 20 }}>
            <Grid container direction="row" wrap="nowrap">
              <Grid container md={4} direction="column">
                <Typography variant="body2" color="textSecondary">
                  Bids
                </Typography>
                <Typography
                  variant="h6"
                  color="textPrimary"
                  style={{ fontWeight: 'bold' }}
                >
                  {fairLaunch?.state.numberTicketsSold.toNumber() || 0}
                </Typography>
              </Grid>
              <Grid container md={4} direction="column">
                <Typography variant="body2" color="textSecondary">
                  Median bid
                </Typography>
                <Typography
                  variant="h6"
                  color="textPrimary"
                  style={{ fontWeight: 'bold' }}
                >
                  ◎{' '}
                  {phase === Phase.AnticipationPhase || phase === Phase.SetPrice
                    ? '???'
                    : formatNumber.format(median)}
                </Typography>
              </Grid>
              <Grid container md={4} direction="column">
                <Typography variant="body2" color="textSecondary">
                  Total raised
                </Typography>
                <Typography
                  variant="h6"
                  color="textPrimary"
                  style={{ fontWeight: 'bold' }}
                >
                  ◎{' '}
                  {formatNumber.format(
                    (fairLaunch?.treasury || 0) / LAMPORTS_PER_SOL,
                  )}
                </Typography>
              </Grid>
            </Grid>
          </div>
        </Container>
      )}
      <Snackbar
        open={alertState.open}
        autoHideDuration={6000}
        onClose={() => setAlertState({ ...alertState, open: false })}
      >
        <Alert
          onClose={() => setAlertState({ ...alertState, open: false })}
          severity={alertState.severity}
        >
          {alertState.message}
        </Alert>
      </Snackbar>
    </Container>
  );
};

export default Home;<|MERGE_RESOLUTION|>--- conflicted
+++ resolved
@@ -43,18 +43,14 @@
   purchaseTicket,
 } from './fair-launch';
 
-<<<<<<< HEAD
-import { formatNumber, getAtaForMint, toDate } from './utils';
-import TwitterIcon from '@material-ui/icons/Twitter';
-import GitHubIcon from '@material-ui/icons/GitHub';
-import Countdown from 'react-countdown';
-=======
 import { AlertState, formatNumber, getAtaForMint, toDate } from './utils';
 import { CTAButton, MintButton } from './MintButton';
 import { AntiRug } from './AntiRug';
 import { getPhase, Phase, PhaseHeader } from './PhaseHeader';
 import { GatewayProvider } from '@civic/solana-gateway-react';
->>>>>>> 74b968fd
+
+import TwitterIcon from '@material-ui/icons/Twitter';
+import GitHubIcon from '@material-ui/icons/GitHub';
 
 const ConnectButton = styled(WalletDialogButton)`
   width: 100%;
@@ -325,11 +321,6 @@
                   state.state.currentMedian || state.state.data.priceRangeStart
                 ).toNumber() / LAMPORTS_PER_SOL,
               );
-<<<<<<< HEAD
-            if (fairLaunchBalance.value) {
-              setFairLaunchBalance(fairLaunchBalance.value.uiAmount || 0);
-=======
->>>>>>> 74b968fd
             }
           }
         } else {
@@ -491,51 +482,41 @@
 
   return (
     <Container style={{ marginTop: 100 }}>
-<<<<<<< HEAD
-      <AppBar position="static" elevation={0} style={{ marginBottom: 50, background: 'transparent' }}>
+      <AppBar
+        position="static"
+        elevation={0}
+        style={{ marginBottom: 50, background: 'transparent' }}
+      >
         <Toolbar>
-          <Typography variant="h6" style={{ fontWeight: 900, color: '#ECE3B1', flexGrow: 1 }}>
+          <Typography
+            variant="h6"
+            style={{ fontWeight: 900, color: '#ECE3B1', flexGrow: 1 }}
+          >
             #theRealLitJesus
           </Typography>
           <IconButton
             edge="end"
             color="inherit"
-            onClick={() => window.open('https://github.com/metaplex-foundation/metaplex', '_blank')}
+            onClick={() =>
+              window.open(
+                'https://github.com/metaplex-foundation/metaplex',
+                '_blank',
+              )
+            }
           >
             <GitHubIcon />
           </IconButton>
           <IconButton
             edge="end"
             color="inherit"
-            onClick={() => window.open('https://twitter.com/therealLitJesus', '_blank')}
+            onClick={() =>
+              window.open('https://twitter.com/therealLitJesus', '_blank')
+            }
           >
             <TwitterIcon />
           </IconButton>
         </Toolbar>
       </AppBar>
-
-      <Container maxWidth="xs" style={{ position: 'relative' }}>
-        <div
-          style={{
-            display: 'flex',
-            flexDirection: 'row',
-            justifyContent: 'flex-end',
-          }}
-        >
-          <Link
-            component="button"
-            variant="body2"
-            color="textSecondary"
-            align="right"
-            onClick={() => {
-              setAnitRugPolicyOpen(true);
-            }}
-          >
-            Anti-Rug Policy
-          </Link>
-        </div>
-      </Container>
-=======
       {fairLaunch && (
         <AntiRug
           fairLaunch={fairLaunch}
@@ -543,7 +524,6 @@
           setAlertState={setAlertState}
         />
       )}
->>>>>>> 74b968fd
       <Container maxWidth="xs" style={{ position: 'relative' }}>
         <Paper
           style={{ padding: 24, backgroundColor: '#151A1F', borderRadius: 6 }}
