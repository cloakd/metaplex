--- conflicted
+++ resolved
@@ -461,11 +461,6 @@
               {!ticket ? 'Place a bid' : 'Adjust your bid'}
             </MintButton>
 
-<<<<<<< HEAD
-            <Grid>
-              <Typography>How raffles works</Typography>
-            </Grid>
-=======
           {isWinner(
             fairLaunch?.state.phaseThreeStarted,
             lottery,
@@ -479,7 +474,6 @@
           <Grid>
             <Typography>How raffles works</Typography>
           </Grid>
->>>>>>> d8d9ab67
 
             {wallet.connected && (
               <p>Address: {shortenAddress(wallet.publicKey?.toBase58() || '')}</p>
